--- conflicted
+++ resolved
@@ -1,58 +1,3 @@
 from setuptools import setup
 
-<<<<<<< HEAD
-setup(
-    name="pproc",
-    version='1.3.1',
-    author='ECMWF',
-    description="ECMWF Post-processing tools",
-    packages=find_packages(where='src'),
-    package_dir={'': 'src'},
-    include_package_data=True,
-    install_requires=[
-        "filelock>=3.12.0",
-        "code-meters",
-        "earthkit-meteo>=0.1.1",
-        "earthkit-data==0.9.0",
-        "earthkit-time>=0.1.3",
-        "thermofeel>=2.1.0",
-        "scipy>=1.8",
-        "pydantic"
-    ],
-    tests_require=[
-        "requests",
-    ],
-    entry_points={
-        "console_scripts": [
-            "pproc-extreme-forecast-simple=pproc.extreme_forecast_simple:main",
-            "pproc-extreme=pproc.extreme:main",
-            "pproc-interpol=pproc.interpol:main",
-            "pproc-pts=pproc.pts:main",
-            "pproc-probabilities=pproc.probabilities:main",
-            "pproc-ensms=pproc.ensms:main",
-            "pproc-wind=pproc.wind:main",
-            "pproc-spectrum=pproc.spectrum:main",
-            "pproc-clustereps=pproc.clustereps.__main__:main",
-            "pproc-clustereps-pca=pproc.clustereps.pca:main",
-            "pproc-clustereps-cluster=pproc.clustereps.cluster:main",
-            "pproc-clustereps-attr=pproc.clustereps.attribution:main",
-            "pproc-anomaly-probabilities=pproc.anomaly_probs:main",
-            "pproc-quantiles=pproc.quantiles:main",
-            "pproc-tcycl-run=pproc.tcycl.tcycl_run:main",
-            "pproc-tcycl-summarise-ibtks=pproc.tcycl.tcycl_summarise_ibtks:main",
-            "pproc-tcycl-summarise-tcycl=pproc.tcycl.tcycl_summarise_tcycl:main",
-            "pproc-tcycl-summarise-trckr=pproc.tcycl.tcycl_summarise_trckr:main",
-            "pproc-tcycl-evaluate=pproc.tcycl.tcycl_evaluate:main",
-            "pproc-thermal-indices=pproc.thermal_indices:main",
-            "pproc-histogram=pproc.histogram:main",
-            "pproc-accumulate=pproc.accumulate:main",
-            "pproc-significance=pproc.significance:main",
-            "pproc-anomaly=pproc.anomaly:main",
-            "pproc-monthly-stats=pproc.monthly_stats:main",
-            "pproc-config=pproc.config_generation:main",
-        ],
-    },
-)
-=======
-setup()
->>>>>>> 76c8ff13
+setup()