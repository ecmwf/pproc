from datetime import timedelta
import logging
import numpy as np
import copy

import earthkit.data
import earthkit.meteo.solar
import thermofeel
from meters import metered

from pproc.thermo.helpers import (
    compute_ehPa,
    field_values,
    find_utci_missing_values,
    get_datetime,
    latlon,
    step_interval,
    units,
    validate_utci,
)

logger = logging.getLogger(__name__)


def metadata_intensity(fields):
    return fields.sel(param="2t").metadata()


def metadata_accumulation(fields):
    return fields.sel(param="fdir").metadata()


class ComputeIndices:
    def __init__(self, out_keys={}):
        self.out_keys = out_keys
        self.results = None

    def create_output(self, values, template, **overrides):
        grib_set = copy.deepcopy(self.out_keys)
        grib_set.update(overrides)
        template = [x.override(**grib_set) for x in template]
        return earthkit.data.FieldList.from_array(values, template)

    def create_surface_output(self, values, template, **overrides):
        grib_set = copy.deepcopy(self.out_keys)
        grib_set.update(overrides)
        template = [
            x.override(
                **grib_set,
                typeOfFirstFixedSurface=1,
                scaleFactorOfFirstFixedSurface="MISSING",
                scaledValueOfFirstFixedSurface="MISSING",
            )
            for x in template
        ]
        return earthkit.data.FieldList.from_array(values, template)

    @metered("cossza", out=logger.debug)
    def calc_cossza_int(self, fields):

        lats, lons = latlon(fields)

        basetime, validtime = get_datetime(fields)

        delta = step_interval(fields)

        dtbegin = validtime - timedelta(hours=delta)
        dtend = validtime

        cossza = earthkit.meteo.solar.cos_solar_zenith_angle_integrated(
            latitudes=lats,
            longitudes=lons,
            begin_date=dtbegin,
            end_date=dtend,
            integration_order=2,
        )

        return self.create_output(
            cossza, metadata_intensity(fields)[:1], paramId="214001"
        )

    @metered("ws", out=logger.debug)
    def calc_ws(self, fields):
        if "10si" in fields.indices()["param"]:
            return fields.sel(param="10si")

        u10 = field_values(fields, "10u")  # m/s
        v10 = field_values(fields, "10v")  # m/s

        ws = np.sqrt(u10**2 + v10**2)  # m/s
        template = fields.sel(param="10u").metadata()
        return self.create_output(ws, template, paramId="207")

    @metered("hmdx", out=logger.debug)
    def calc_hmdx(self, fields):
        t2m = field_values(fields, "2t")  # Kelvin
        td = field_values(fields, "2d")  # Kelvin

        hmdx = thermofeel.calculate_humidex(t2_k=t2m, td_k=td)  # Kelvin

        return self.create_surface_output(
            hmdx, metadata_intensity(fields), paramId="261016"
        )

    @metered("rhp", out=logger.debug)
    def calc_rhp(self, fields):
        t2m = field_values(fields, "2t")  # Kelvin
        td = field_values(fields, "2d")  # Kelvin

        rhp = thermofeel.calculate_relative_humidity_percent(t2_k=t2m, td_k=td)  # %

        return self.create_output(rhp, metadata_intensity(fields), paramId="260242")

    @metered("heatx", out=logger.debug)
    def calc_heatx(self, fields):

        t2m = field_values(fields, "2t")  # Kelvin
        td = field_values(fields, "2d")  # Kelvin

        heatx = thermofeel.calculate_heat_index_adjusted(t2_k=t2m, td_k=td)  # Kelvin

        return self.create_surface_output(
            heatx, metadata_intensity(fields), paramId="260004"
        )

    def field_stats(self, name, values):
        try:
            unit = units[name]
        except:
            raise ValueError(f"No units specified for parameter {name}")

        logger.debug(
            f"{name:<8} {unit:<6} min {np.nanmin(values):>16.6f} max {np.nanmax(values):>16.6f} "
            f"avg {np.nanmean(values):>16.6f} stddev {np.nanstd(values, dtype=np.float64):>16.6f} "
            f"missing {np.count_nonzero(np.isnan(values)):>8}"
        )

    @metered("dsrp", out=logger.debug)
    def calc_dsrp(self, fields):
        """
        In the absence of dsrp, approximate it with fdir and cossza.
        Note this introduces some amount of error as cossza approaches zero
        """
        # Will use dsrp if available, otherwise approximate it
        if "dsrp" in fields.indices()["param"]:
            return fields.sel(param="dsrp")

        fdir = field_values(fields, "fdir")  # W/m2
<<<<<<< HEAD
        cossza = self.calc_field("uvcossza", self.calc_cossza_int, fields).to_array()
=======
        cossza = self.calc_field("cossza", self.calc_cossza_int, fields)[0].values
>>>>>>> 818d535f

        dsrp = thermofeel.approximate_dsrp(fdir, cossza)

        return self.create_output(dsrp, metadata_accumulation(fields), paramId="47")

    def calc_field(self, name, func, fields, **kwargs):
        if self.results is not None:
            sel = self.results.sel(param=name)
            if len(sel) != 0:
                return sel

        res = func(fields, **kwargs)

        self.field_stats(name, res.to_array())
        if self.results is None:
            self.results = res
        else:
            self.results += res
        field_values(self.results, name)

        return res

    @metered("utci", out=logger.debug)
    def calc_utci(self, fields, *, print_misses=True, validate=True):

        lats, lons = latlon(fields)

        t2m = field_values(fields, "2t")  # Kelvin
        t2d = field_values(fields, "2d")  # Kelvin

        ws = self.calc_field("10si", self.calc_ws, fields).to_array()  # m/s
        mrt = self.calc_field("mrt", self.calc_mrt, fields).to_array()  # Kelvin

        ehPa = compute_ehPa(t2m, t2d)

        utci = thermofeel.calculate_utci(t2_k=t2m, va=ws, mrt=mrt, ehPa=ehPa)  # Kelvin

        for index in range(len(utci)):
            missing = find_utci_missing_values(
                t2m[index],
                ws[index],
                mrt[index],
                ehPa[index],
                utci[index],
                print_misses,
            )

            if validate:
                validate_utci(utci[index], missing, lats, lons)

            utci[index][missing] = np.nan

        return self.create_surface_output(
            utci, metadata_intensity(fields), paramId="261001"
        )

    @metered("wbgt", out=logger.debug)
    def calc_wbgt(self, fields):
        t2m = field_values(fields, "2t")  # Kelvin
        t2d = field_values(fields, "2d")  # Kelvin

        ws = self.calc_field("10si", self.calc_ws, fields).to_array()  # m/s
        mrt = self.calc_field("mrt", self.calc_mrt, fields).to_array()  # Kelvin

        wbgt = thermofeel.calculate_wbgt(t2m, mrt, ws, t2d)  # Kelvin

        return self.create_surface_output(
            wbgt, metadata_intensity(fields), paramId="261014"
        )

    @metered("gt", out=logger.debug)
    def calc_gt(self, fields):
        t2m = field_values(fields, "2t")  # Kelvin

        ws = self.calc_field("10si", self.calc_ws, fields).to_array()  # m/s
        mrt = self.calc_field("mrt", self.calc_mrt, fields).to_array()  # Kelvin

        gt = thermofeel.calculate_bgt(t2m, mrt, ws)  # Kelvin

        return self.create_surface_output(
            gt, metadata_intensity(fields), paramId="261015"
        )

    @metered("wbpt", out=logger.debug)
    def calc_wbpt(self, fields):
        t2m = field_values(fields, "2t")  # Kelvin

        rhp = self.calc_field("2r", self.calc_rhp, fields).to_array()  # %

        wbpt = thermofeel.calculate_wbt(t2_k=t2m, rh=rhp)  # Kelvin

        return self.create_surface_output(
            wbpt, metadata_intensity(fields), paramId="261022"
        )

    @metered("nefft", out=logger.debug)
    def calc_nefft(self, fields):
        t2m = field_values(fields, "2t")  # Kelvin
        ws = self.calc_field("10si", self.calc_ws, fields).to_array()  # m/s
        rhp = self.calc_field("2r", self.calc_rhp, fields).to_array()  # %

        nefft = thermofeel.calculate_normal_effective_temperature(
            t2m, ws, rhp
        )  # Kelvin

        return self.create_surface_output(
            nefft, metadata_intensity(fields), paramId="261018"
        )

    @metered("wcf", out=logger.debug)
    def calc_wcf(self, fields):
        t2m = field_values(fields, "2t")  # Kelvin

        ws = self.calc_field("10si", self.calc_ws, fields).to_array()  # m/s

        wcf = thermofeel.calculate_wind_chill(t2m, ws)  # Kelvin

        return self.create_surface_output(
            wcf, metadata_intensity(fields), paramId="260005"
        )

    @metered("aptmp", out=logger.debug)
    def calc_aptmp(self, fields):
        t2m = field_values(fields, "2t")  # Kelvin
        rhp = self.calc_field("2r", self.calc_rhp, fields).to_array()  # %
        ws = self.calc_field("10si", self.calc_ws, fields).to_array()  # m/s

        aptmp = thermofeel.calculate_apparent_temperature(
            t2_k=t2m, va=ws, rh=rhp
        )  # Kelvin

        return self.create_surface_output(
            aptmp, metadata_intensity(fields), paramId="260255"
        )

    @metered("mrt", out=logger.debug)
    def calc_mrt(self, fields):

<<<<<<< HEAD
        cossza = self.calc_field("uvcossza", self.calc_cossza_int, fields).to_array()
        dsrp = self.calc_field("dsrp", self.calc_dsrp, fields).to_array()
=======
        cossza = self.calc_field("cossza", self.calc_cossza_int, fields)[0].values
        dsrp = self.calc_field("dsrp", self.calc_dsrp, fields)[0].values
>>>>>>> 818d535f

        delta = step_interval(fields)
        seconds_in_time_step = delta * 3600  # steps are in hours

        f = 1.0 / float(seconds_in_time_step)

        ssrd = field_values(fields, "ssrd")  # W/m2
        fdir = field_values(fields, "fdir")  # W/m2
        strd = field_values(fields, "strd")  # W/m2
        strr = field_values(fields, "str")  # W/m2
        ssr = field_values(fields, "ssr")  # W/m2

        self.field_stats("ssrd", ssrd)

        # remove negative values from deaccumulated solar fields
        for v in ssrd, fdir, strd, ssr:
            v[v < 0] = 0

        self.field_stats("dsrp", dsrp)
        self.field_stats("ssrd", ssrd)
        self.field_stats("fdir", fdir)
        self.field_stats("strd", strd)
        self.field_stats("str", strr)
        self.field_stats("ssr", ssr)

        mrt = thermofeel.calculate_mean_radiant_temperature(
            ssrd * f, ssr * f, dsrp * f, strd * f, fdir * f, strr * f, cossza
        )  # Kelvin

        return self.create_surface_output(
            mrt, metadata_intensity(fields), paramId="261002"
        )<|MERGE_RESOLUTION|>--- conflicted
+++ resolved
@@ -146,11 +146,7 @@
             return fields.sel(param="dsrp")
 
         fdir = field_values(fields, "fdir")  # W/m2
-<<<<<<< HEAD
-        cossza = self.calc_field("uvcossza", self.calc_cossza_int, fields).to_array()
-=======
-        cossza = self.calc_field("cossza", self.calc_cossza_int, fields)[0].values
->>>>>>> 818d535f
+        cossza = self.calc_field("cossza", self.calc_cossza_int, fields).to_array()
 
         dsrp = thermofeel.approximate_dsrp(fdir, cossza)
 
@@ -289,13 +285,8 @@
     @metered("mrt", out=logger.debug)
     def calc_mrt(self, fields):
 
-<<<<<<< HEAD
-        cossza = self.calc_field("uvcossza", self.calc_cossza_int, fields).to_array()
+        cossza = self.calc_field("cossza", self.calc_cossza_int, fields).to_array()
         dsrp = self.calc_field("dsrp", self.calc_dsrp, fields).to_array()
-=======
-        cossza = self.calc_field("cossza", self.calc_cossza_int, fields)[0].values
-        dsrp = self.calc_field("dsrp", self.calc_dsrp, fields)[0].values
->>>>>>> 818d535f
 
         delta = step_interval(fields)
         seconds_in_time_step = delta * 3600  # steps are in hours
