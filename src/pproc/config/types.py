# (C) Copyright 2021- ECMWF.
#
# This software is licensed under the terms of the Apache Licence Version 2.0
# which can be obtained at http://www.apache.org/licenses/LICENSE-2.0.
#
# In applying this licence, ECMWF does not waive the privileges and immunities
# granted to it by virtue of its status as an intergovernmental organisation
# nor does it submit to any jurisdiction.

import copy
<<<<<<< HEAD
from typing import Optional, List, Any, Annotated, ClassVar, Iterator
=======
from typing import Optional, List, Any, Annotated, Iterator
>>>>>>> 56ca9fa8
from typing_extensions import Self, Union
from pydantic import model_validator, BaseModel, Field, Tag, Discriminator
import numpy as np
import datetime

from conflator import CLIArg


from pproc.config.base import BaseConfig, Parallelisation
from pproc.config import io
from pproc.config.param import ParamConfig, partial_equality
from pproc.config.utils import _set, _get, update_request, deep_update
from pproc.common.stepseq import steprange_to_fcmonth
from pproc.extremes.indices import Index, SUPPORTED_INDICES, create_indices


def steprange(steps: list[int] | str) -> str:
    if isinstance(steps, str):
        return steps
    return f"{steps[0]}-{steps[-1]}"


def end_step(step: int | str) -> int:
    return step if isinstance(step, int) else int(step.split("-")[1])


class EnsmsConfig(BaseConfig):
    parallelisation: Parallelisation = Parallelisation()
    outputs: io.EnsmsOutputModel = io.EnsmsOutputModel()


class QuantilesConfig(BaseConfig):
    parallelisation: Parallelisation = Parallelisation()
    outputs: io.QuantilesOutputModel = io.QuantilesOutputModel()
    quantiles: int | List[float] = 100
    _total_number: int = 0
    _even_spacing: bool = None

    @property
    def even_spacing(self) -> bool:
        if self._even_spacing is None:
            self._even_spacing = isinstance(self.quantiles, int) or np.all(
                np.diff(self.quantiles) == self.quantiles[1] - self.quantiles[0]
            )
        return self._even_spacing

    @property
    def total_number(self) -> int:
        if self._total_number == 0:
            num_quantiles = (
                self.quantiles
                if isinstance(self.quantiles, int)
                else (len(self.quantiles) - 1)
            )
            self._total_number = num_quantiles if self._even_spacing else 100
        return self._total_number

    def quantile_indices(self, index: int) -> List[int]:
        pert_number = index if self.even_spacing else round(self.quantiles[index] * 100)
        return pert_number, self.total_number

    @classmethod
    def from_schema(cls, schema_config: dict, **overrides) -> Self:
        quantiles = schema_config.get("quantiles", None)
        return super().from_schema(schema_config, **overrides, quantiles=quantiles)

    def _format_out(self, param: ParamConfig, req) -> dict:
        req = super()._format_out(param, req)
        num_quantiles = (
            self.quantiles
            if isinstance(self.quantiles, int)
            else (len(self.quantiles) - 1)
        )
        req["quantile"] = [
            f"{qindices[0]}:{qindices[1]}"
            for qindices in map(self.quantile_indices, range(num_quantiles + 1))
        ]
        return req


class AccumParamConfig(ParamConfig):
    vmin: Optional[float] = None
    vmax: Optional[float] = None
    out_accum_key: str = "perturbationNumber"
    out_accum_values: Optional[list[float]] = None
    _merge_exclude = ("inputs", "accumulations")

    def _merge_inputs(self, other: Self) -> dict:
        if self.inputs == other.inputs:
            return self.inputs
        inputs = copy.deepcopy(self.inputs)
        for key, values in inputs.items():
            requests = values["request"]
            if not isinstance(requests, list):
                requests = [requests]
            other_requests = other.inputs[key]["request"]
            if not isinstance(other_requests, list):
                other_requests = [other_requests]
            inputs[key]["request"] = requests + [
                x for x in other_requests if x not in requests
            ]
        return inputs

    def can_merge(self, other: Self) -> bool:
        if self.accumulations == other.accumulations:
            # Can merge requests of different types e.g. fc and pf if
            # other parts of the source are equal
            compatible_inputs = True
            for src, values in self.inputs.items():
                input = copy.deepcopy(values)
                other_input = copy.deepcopy(other.inputs[src])
                for xinput in [input, other_input]:
                    if isinstance(xinput["request"], dict):
                        xinput["request"] = [xinput["request"]]
                    for req in xinput["request"]:
                        [req.pop(key, None) for key in ["stream", "type", "number"]]
                if input != other_input:
                    compatible_inputs = False
                    break
            if compatible_inputs:
                return True
        return self.inputs == other.inputs


class AccumConfig(BaseConfig):
    parallelisation: Parallelisation = Parallelisation()
    outputs: io.AccumOutputModel = io.AccumOutputModel()
    parameters: list[AccumParamConfig]
    _merge_exclude = ("total_fields", "parameters")

    def finalise(self):
        new_params = self._merge_parameters()
        if new_params != self.parameters:
            self.parameters = new_params
        self.total_fields = 0
        super().finalise()

    def _format_out(self, param: AccumParamConfig, req: dict) -> dict:
        req = req.copy()
        if req["type"] not in ["fcmean", "fcmax", "fcstdev", "fcmin"]:
            return req

        src_name = self.inputs.names[0]
        inputs = param.input_list(self.inputs, src_name)
        src_reqs = inputs[0].request
        if isinstance(src_reqs, dict):
            src_reqs = [src_reqs]

        number = None
        num_members = super().compute_totalfields(src_name)
        for src_req in src_reqs:
            if len(src_req) == 0:
                continue
            number = src_req.get("number", number)

        if len(number) == num_members - 1:
            number = [0] + number
        req["number"] = number
        return req

    def _merge_parameters(self, other: Self = None) -> list[AccumParamConfig]:
        merged_params = [self.parameters[0]]
        other_params = self.parameters[1:]
        if other is not None:
            other_params.extend(other.parameters)
        for in_param in other_params:
            merged = False
            for index, out_param in enumerate(merged_params):
                if out_param.can_merge(in_param):
                    merged_params[index] = out_param.merge(in_param)
                    merged = True
                    break
            if not merged:
                merged_params.append(in_param)
        return merged_params

    def _merge_total_fields(self, other: Self) -> int:
        # Temporarily set to 1 to avoid validation failure, will be set properly
        # when finalise is called
        return 1


class MonthlyStatsConfig(BaseConfig):
    parallelisation: Parallelisation = Parallelisation()
    outputs: io.MonthlyStatsOutputModel = io.MonthlyStatsOutputModel()
    parameters: list[AccumParamConfig]

    def _format_out(self, param: ParamConfig, req: dict) -> dict:
        req = req.copy()
        step_ranges = req.pop("step")
        date = datetime.datetime.strptime(str(req["date"]), "%Y%m%d")
        fcmonths = [
            steprange_to_fcmonth(date, step_range) for step_range in step_ranges
        ]
        req["fcmonth"] = fcmonths
        return req


class HistParamConfig(ParamConfig):
    bins: List[float]
    mod: Optional[int] = None
    normalise: bool = True
    scale_out: Optional[float] = None

    def _format_out(self, param: ParamConfig, req: dict) -> dict:
        req = super()._format_out(param, req)
        req["quantile"] = [f"{x}:{len(self.bins)}" for x in range(1, len(self.bins))]
        return req


class HistogramConfig(BaseConfig):
    parallelisation: Parallelisation = Parallelisation()
    outputs: io.HistogramOutputModel = io.HistogramOutputModel()
    parameters: list[HistParamConfig]

    @classmethod
    def from_schema(cls, schema_config: dict, **overrides) -> Self:
        quantiles = schema_config.pop("quantiles", None)
        assert quantiles == len(schema_config["bins"]) - 1
        return super().from_schema(schema_config, **overrides)


class ClimParamConfig(ParamConfig):
    clim: ParamConfig
    _merge_exclude = ("accumulations", "inputs", "clim")

    @model_validator(mode="before")
    @classmethod
    def validate_input(cls, data: Any) -> Any:
        clim = _get(data, "clim", {})
        if isinstance(clim, dict):
            clim_options = {**data, **clim}
            _set(data, "clim", ParamConfig(**clim_options))
        return data

    def in_keys(
        self, inputs: io.InputsCollection, filters: Optional[list[str]] = None
    ) -> Iterator[dict]:
        for input in inputs.names:
            for pinput in self.input_list(inputs, input):
                if filters and pinput.type not in filters:
                    continue

                reqs = (
                    pinput.request
                    if isinstance(pinput.request, list)
                    else [pinput.request]
                )
                for req in reqs:
                    req["source"] = (
                        pinput.path if pinput.path is not None else pinput.type
                    )
                    if isinstance(req.get("step", []), dict):
                        req["step"] = list(req["step"].values())

                    accum_updates = (
                        getattr(self, input).accumulations
                        if hasattr(self, input)
                        else {}
                    )
                    accumulations = deep_update(
                        self.accumulations.copy(), accum_updates
                    )
                    req.update(
                        {
                            key: accum.unique_coords()
                            for key, accum in accumulations.items()
                            if key not in req
                        }
                    )
                    yield req

    def _merge_inputs(self, other: Self) -> dict:
        new_inputs = copy.deepcopy(self.inputs)
        other_inputs = copy.deepcopy(other.inputs)
        if "clim" in new_inputs:
            if "clim" not in other_inputs:
                raise ValueError("Merging of inputs requires same inputs types")
            steps = []
            for input in [new_inputs, other_inputs]:
                clim_request = input["clim"].get("request", {})
                if isinstance(clim_request, list):
                    clim_request = clim_request[0]
                if clim_steps := clim_request.get("step", {}):
                    steps.append(clim_steps)
            if len(steps) > 0:
                if {**steps[0], **steps[1]} != {**steps[1], **steps[0]}:
                    raise ValueError(
                        "Merging of two parameter configs requires clim steps to be compatible"
                    )
                [
                    update_request(
                        input["clim"].get("request", {}),
                        {"step": {**steps[0], **steps[1]}},
                    )
                    for input in [new_inputs, other_inputs]
                ]
        if new_inputs != other_inputs:
            raise ValueError(
                "Merging of inputs requires equality, except for clim steps"
            )
        return new_inputs


class SigniParamConfig(ClimParamConfig):
    clim_em: ParamConfig
    epsilon: Optional[float] = None
    epsilon_is_abs: bool = True
    _merge_exclude = ("accumulations", "clim", "clim_em")

    @model_validator(mode="before")
    @classmethod
    def validate_input(cls, data: Any) -> Any:
        clim = _get(data, "clim", {})
        if isinstance(clim, dict):
            clim_options = {**data, **clim}
            _set(data, "clim", ParamConfig(**clim_options))
        clim_em = _get(data, "clim_em", {})
        if isinstance(clim_em, dict):
            if len(clim_em) > 0:
                clim_options = {**data, **clim_em}
            else:
                clim_options = {**data, **clim}
            _set(data, "clim_em", ParamConfig(**clim_options))
        return data


class SigniConfig(BaseConfig):
    clim_total_fields: Annotated[int, Field(validate_default=True)] = 0
    parallelisation: Parallelisation = Parallelisation()
    inputs: io.SignificanceInputModel
    outputs: io.SignificanceOutputModel = io.SignificanceOutputModel()
    parameters: list[SigniParamConfig]
    use_clim_anomaly: Annotated[
        bool,
        CLIArg("--use-clim-anomaly", action="store_true", default=None),
        Field(description="Use anomaly of climatology in significance computation"),
    ] = False

    @classmethod
    def from_schema(cls, schema_config: dict, **overrides) -> Self:
        use_clim_anomaly = schema_config.pop("use_clim_anomaly", False)
        return super().from_schema(
            schema_config, **overrides, use_clim_anomaly=use_clim_anomaly
        )

    @model_validator(mode="after")
    def validate_totalfields(self) -> Self:
        super().validate_totalfields()
        if self.clim_total_fields == 0:
            self.clim_total_fields = self.compute_totalfields("clim")
        return self

    @classmethod
    def sort_inputs(cls, inputs: list[dict]) -> dict:
        sorted_requests = {}
        for inp in inputs:
            is_clim = inp.get("climatology", False)
            if is_clim and inp["type"] == "fcmean":
                src_name = "clim"
            elif is_clim and inp["type"] == "taem":
                src_name = "clim_em"
            else:
                src_name = "fc"
            sorted_requests.setdefault(src_name, []).append(inp)
        return sorted_requests

    @classmethod
    def _populate_param(
        cls,
        config: dict,
        inputs_config,
        src_name: Optional[str] = None,
        nested: bool = False,
        **overrides,
    ) -> dict:
        nested_params = {}
        for nparam in ["clim", "clim_em"]:
            nested_params[nparam] = super()._populate_param(
                config.pop(nparam, {}),
                inputs_config,
                src_name=nparam,
                nested=True,
                **overrides.pop(nparam, {}),
            )
        param_config = super()._populate_param(config, inputs_config, **overrides)
        param_config.update(nested_params)
        return param_config


class AnomalyConfig(BaseConfig):
    parallelisation: Parallelisation = Parallelisation()
    inputs: io.ClimInputModel
    outputs: io.AnomalyOutputModel = io.AnomalyOutputModel()
    parameters: list[ClimParamConfig]

    @classmethod
    def _populate_param(
        cls,
        config: dict,
        inputs_config,
        src_name: Optional[str] = None,
        nested: bool = False,
        **overrides,
    ) -> dict:
        nested_params = {}
        for nparam in ["clim"]:
            nested_params[nparam] = super()._populate_param(
                config.pop(nparam, {}),
                inputs_config,
                src_name=nparam,
                nested=True,
                **overrides.pop(nparam, {}),
            )
        param_config = super()._populate_param(config, inputs_config, **overrides)
        param_config.update(nested_params)
        return param_config

    @classmethod
    def sort_inputs(cls, inputs: list[dict]) -> dict:
        sorted_requests = {}
        for inp in inputs:
            is_clim = inp.get("climatology", False)
            if is_clim:
                src_name = "clim"
            else:
                src_name = "fc"
            sorted_requests.setdefault(src_name, []).append(inp)
        return sorted_requests

    def _format_out(self, param: ClimParamConfig, req: dict) -> dict:
        req = req.copy()
        if req["type"] != "fcmean":
            req.pop("number", None)
            return req

        src_name = self.inputs.names[0]
        inputs = param.input_list(self.inputs, src_name)
        src_reqs = inputs[0].request
        if isinstance(src_reqs, dict):
            src_reqs = [src_reqs]

        number = None
        num_members = super().compute_totalfields(src_name)
        for src_req in src_reqs:
            if len(src_req) == 0:
                continue
            number = src_req.get("number", number)

        if len(number) == num_members - 1:
            number = [0] + number
        req["number"] = number
        return req


def anom_discriminator(config: Any) -> str:
    clim = _get(config, "clim", None)
    return "clim" if clim else "base"


class ProbParamConfig(ClimParamConfig):
    clim: Optional[ParamConfig] = None

    @model_validator(mode="before")
    @classmethod
    def validate_input(cls, data: Any) -> Any:
        clim = _get(data, "clim", None)
        if isinstance(clim, dict):
            clim_options = {
                **data,
                "preprocessing": [],
                "accumulations": {},
                "metadata": {},
                **clim,
            }
            _set(data, "clim", ParamConfig(**clim_options))
        return data

    def _merge_clim(self, other: Self) -> None:
        return None


class ProbConfig(BaseConfig):
    parallelisation: Parallelisation = Parallelisation()
    inputs: Annotated[
        Union[
            Annotated[io.BaseInputModel, Tag("base")],
            Annotated[io.ClimInputModel, Tag("clim")],
        ],
        Discriminator(anom_discriminator),
    ]
    outputs: io.ProbOutputModel = io.ProbOutputModel()
    parameters: list[ProbParamConfig]

    @model_validator(mode="after")
    def validate_param(self) -> Self:
        if isinstance(self.inputs, io.ClimInputModel):
            for param in self.parameters:
                if not param.clim:
                    param.clim = ParamConfig(
                        **param.model_dump(
                            exclude=("preprocessing", "accumulations", "metadata"),
                            by_alias=True,
                        ),
                        accumulations={},
                    )
        return self

    @classmethod
    def from_schema(cls, schema_config: dict, **overrides) -> Self:
        schema_config = copy.deepcopy(schema_config)
        threshold = schema_config.pop("threshold")
        threshold["out_paramid"] = schema_config["metadata"].pop("paramId")
        schema_config["accumulations"]["step"]["thresholds"] = [threshold]
        return super().from_schema(schema_config, **overrides)

    @classmethod
    def sort_requests(cls, inputs: list[dict]) -> dict:
        sorted_requests = {}
        fc_step: list[int]
        clim_step: Optional[list[int]] = None
        for inp in inputs:
            steps = inp["step"] if isinstance(inp["step"], list) else [inp["step"]]
            is_clim = inp.get("climatology", False)
            if is_clim:
                src_name = "clim"
                clim_step = steps
            else:
                src_name = "fc"
                fc_step = steps
            sorted_requests.setdefault(src_name, []).append(inp.copy())

        if clim_step is not None and clim_step != fc_step:
            assert len(fc_step) == len(
                clim_step
            ), f"Forecast and clim steps must be of the same length"
            for clim_inp in sorted_requests.get("clim", []):
                clim_inp["step"] = {
                    fc_step[x]: clim_step[x] for x in range(len(fc_step))
                }
        return sorted_requests


class ExtremeParamConfig(ClimParamConfig):
    vmin: Optional[float] = None
    vmax: Optional[float] = None
    eps: float = -1.0
    sot: list[int] = []
    cpf_eps: Optional[float] = None
    cpf_symmetric: bool = False
    compute_indices: list[str] = ["efi", "sot"]
    allow_grib1_to_grib2: bool = False
    _merge_exclude: tuple[str] = (
        "accumulations",
        "inputs",
        "clim",
        "sot",
        "cpf_eps",
        "compute_indices",
    )

    @model_validator(mode="after")
    def validate_indices(self) -> Self:
        for index in self.compute_indices:
            if index not in SUPPORTED_INDICES:
                raise ValueError(
                    f"Unsupported index {index}. Supported indices are {SUPPORTED_INDICES}"
                )
        return self

    @model_validator(mode="before")
    @classmethod
    def validate_input(cls, data: Any) -> Any:
        clim = _get(data, "clim", {})
        if isinstance(clim, dict):
            clim_options = {
                **data,
                "preprocessing": [],
                "accumulations": {},
                "metadata": {},
                **clim,
            }
            _set(data, "clim", ParamConfig(**clim_options))
        return data

    @property
    def indices(self) -> dict[str, Index]:
        return create_indices(self.compute_indices, self.model_dump())

    def out_keys(
        self, inputs: io.InputsCollection, metadata: Optional[dict] = None
    ) -> Iterator:
        base_outs = [req for req in super().out_keys(inputs, metadata)]
        indices = self.compute_indices.copy()
        if np.any([x["type"] in ["cf", "fc"] for x in base_outs]):
            indices.append("efic")
        req = base_outs[0].copy()
        for index in indices:
            if index == "sot" and len(self.sot) == 0:
                continue
            req["type"] = index
            yield req

    def _merge_clim(self, other: Self) -> dict:
        return {}

    def _merge_cpf_eps(self, other: Self) -> Optional[float]:
        if self.cpf_eps is None:
            return other.cpf_eps

        if other.cpf_eps is not None and other.cpf_eps != self.cpf_eps:
            raise ValueError(
                "Merging of parameter configs requires cpf_eps to be equal"
            )

        return self.cpf_eps


class ExtremeConfig(BaseConfig):
    parallelisation: Parallelisation = Parallelisation()
    inputs: io.ClimInputModel
    outputs: io.ExtremeOutputModel = io.ExtremeOutputModel()
    parameters: list[ExtremeParamConfig]

    def _format_out(self, param: ParamConfig, req: dict) -> dict:
        req = super()._format_out(param, req)
        if req["type"] == "sot":
            req["number"] = param.sot
        return req

    @classmethod
    def sort_inputs(cls, inputs: list[dict]) -> dict:
        sorted_requests = {}
        fc_step = 0
        clim_step = 0
        for inp in inputs:
            is_clim = inp.get("climatology", False)
            if is_clim:
                src_name = "clim"
                clim_step = inp["step"]
            else:
                src_name = "fc"
                fc_step = steprange(inp["step"])
            sorted_requests.setdefault(src_name, []).append(inp.copy())

        for clim_inp in sorted_requests.get("clim", []):
            clim_inp["step"] = {fc_step: clim_step}
        return sorted_requests


class WindConfig(BaseConfig):
    parallelisation: int = 1
    outputs: io.WindOutputModel = io.WindOutputModel()
    parameters: list[ParamConfig]

    def _format_out(self, param: ParamConfig, req: dict) -> dict:
        req = req.copy()
        if req["type"] in ["em", "es"]:
            req.pop("number", None)
        return req


class ThermoParamConfig(ParamConfig):
    out_params: list[str | int]

    def in_keys(
        self, inputs: io.InputsCollection, filters: Optional[list[str]] = None
    ) -> Iterator[dict]:
        for input in inputs.names:
            for pinput in self.input_list(inputs, input):
                if filters and pinput.type not in filters:
                    continue

                reqs = (
                    pinput.request
                    if isinstance(pinput.request, list)
                    else [pinput.request]
                )
                for req in reqs:
                    req["source"] = (
                        pinput.path if pinput.path is not None else pinput.type
                    )
                    req.update(
                        {
                            key: accum.unique_coords()
                            for key, accum in self.accumulations.items()
                        }
                    )
                    # Override step for instantaneous params, which is equal to output steps
                    if input == "inst":
                        req["step"] = list(self.out_keys(inputs))[0]["step"]
                    yield req

    def out_keys(
        self, inputs: io.InputsCollection, metadata: Optional[dict] = None
    ) -> Iterator:
        for req in super().out_keys(inputs, metadata):
            req["param"] = self.out_params
            req["step"] = [end_step(x) for x in req["step"]]
            yield req

    def _merge_inputs(self, other: Self) -> dict:
        # inst + inst -> merge accums and input params
        # accum + accum -> merge accums and input params
        # inst + (inst, accum) -> only merge in inst steps are encompassed in accum step ranges, becomes accum
        new_inputs = copy.deepcopy(self.inputs)
        other_inputs = copy.deepcopy(other.inputs)
        for key in new_inputs:
            if key in other_inputs:
                current_params = new_inputs[key]["request"].pop("param")
                other_params = other_inputs[key]["request"].pop("param")
                if not isinstance(current_params, list):
                    current_params = [current_params]
                if not isinstance(other_params, list):
                    other_params = [other_params]
                if new_inputs[key] != other_inputs[key]:
                    raise ValueError(
                        "Only inputs equal up to request param can be merged"
                    )
                new_inputs[key]["request"]["param"] = current_params + [
                    x for x in other_params if x not in current_params
                ]
        for key in other_inputs:
            if key not in new_inputs:
                new_inputs[key] = other_inputs[key]
        return new_inputs

    def can_merge(self, other: Self) -> bool:
        if self.out_params == other.out_params:
            return True
        if self.accumulations == other.accumulations:
            return True
        out_steps = sum(
            [
                [end_step(x) for x in steps["step"]]
                for steps in self.accumulations["step"].out_mars("step")
            ],
            [],
        )
        other_steps = sum(
            [
                [end_step(x) for x in steps["step"]]
                for steps in other.accumulations["step"].out_mars("step")
            ],
            [],
        )
        return out_steps == other_steps

    def merge(self, other: Self) -> Self:
        if self.out_params == other.out_params:
            return super().merge(other)
        exclude = ("name", "accumulations", "out_params", "inputs")
        if not partial_equality(self, other, exclude=exclude):
            raise ValueError(
                f"Merging of two parameter configs requires equality, except for {exclude}"
            )

        merged = self.model_dump(by_alias=True, exclude=exclude)
        if (
            self.accumulations != other.accumulations
            and self.accumulations["step"].operation != "difference"
        ):
            merged["accumulations"] = other.accumulations
        else:
            merged["accumulations"] = self.accumulations
        merged["out_params"] = self.out_params + [
            x for x in other.out_params if x not in self.out_params
        ]
        merged["inputs"] = self._merge_inputs(other)
        merged["name"] = self.name
        return type(self)(**merged)


class ThermoConfig(BaseConfig):
    parallelisation: Parallelisation = Parallelisation()
    inputs: io.ThermoInputModel
    outputs: io.ThermoOutputModel = io.ThermoOutputModel()
    parameters: list[ThermoParamConfig]
    validateutci: bool = False
    utci_misses: bool = False
    _merge_exclude: tuple[str] = ("parameters", "inputs")
<<<<<<< HEAD

    @model_validator(mode="after")
    def check_params(self) -> Self:
        # Output of config generation can have additional
        # parameters, which can be merged. This ensures they are merged
        # as soon as possible
        new_params = self._merge_parameters()
        if new_params != self.parameters:
            self.parameters = new_params
        return self

    @classmethod
    def from_schema(cls, schema_config: dict, **overrides) -> Self:
        paramId = schema_config["metadata"].pop("paramId")
        schema_config["out_params"] = [paramId]

        outputs = overrides.setdefault("outputs", {})
        for out_name in io.ThermoOutputModel.names:
            if out_name != "indices" and out_name not in outputs:
                outputs["out_name"] = {"target": {"type": "null"}}
        return super().from_schema(schema_config, **overrides)

    @model_validator(mode="after")
=======

    @model_validator(mode="after")
    def check_params(self) -> Self:
        # Output of config generation can have additional
        # parameters, which can be merged. This ensures they are merged
        # as soon as possible
        new_params = self._merge_parameters()
        if new_params != self.parameters:
            self.parameters = new_params
        return self

    @classmethod
    def from_schema(cls, schema_config: dict, **overrides) -> Self:
        paramId = schema_config["metadata"].pop("paramId")
        schema_config["out_params"] = [paramId]

        outputs = overrides.setdefault("outputs", {})
        for out_name in io.ThermoOutputModel.names:
            if out_name != "indices" and out_name not in outputs:
                outputs["out_name"] = {"target": {"type": "null"}}
        return super().from_schema(schema_config, **overrides)

    @model_validator(mode="after")
>>>>>>> 56ca9fa8
    def validate_inputs(self) -> Self:
        for param in self.parameters:
            inputs = param.input_list(self.inputs, "accum")
            if any([src.type == "null" for src in inputs]):
                for out_req in param.accumulations["step"].out_mars("step"):
                    steps = out_req["step"]
                    if isinstance(steps, (str, int)):
                        steps = [steps]
                    nsteps = list(map(lambda x: len(str(x).split("-")), steps))
                    assert np.all(
                        np.asarray(nsteps) == 1
                    ), f"Accumulation inputs required for step ranges."
        return self

    @classmethod
    def sort_inputs(cls, inputs: list[dict]) -> dict:
        sorted_requests = {}
        for inp in inputs:
            if isinstance(inp["step"], list) and len(inp["step"]) > 1:
                src_name = "accum"
            else:
                src_name = "inst"
            sorted_requests.setdefault(src_name, []).append(inp)
        return sorted_requests

    def _merge_parameters(self, other: Self = None) -> list[ThermoParamConfig]:
        merged_params = [self.parameters[0]]
        other_params = self.parameters[1:]
        if other is not None:
            other_params.extend(other.parameters)
        for in_param in other_params:
            merged = False
            for index, out_param in enumerate(merged_params):
                if out_param.can_merge(in_param):
                    merged_params[index] = out_param.merge(in_param)
                    merged = True
                    break
            if not merged:
                merged_params.append(in_param)
        return merged_params

    def _merge_inputs(self, other: Self) -> io.ThermoInputModel:
        new_inputs = self.inputs.model_copy()
        other_inputs = other.inputs.model_copy()
        if new_inputs.accum.type == "null":
            new_inputs.accum.type = other_inputs.accum.type
            new_inputs.accum.path = other_inputs.accum.path
        if other_inputs.accum.type == "null" and new_inputs.accum.type != "null":
            other_inputs.accum.type = new_inputs.accum.type
            other_inputs.accum.path = new_inputs.accum.path
        if new_inputs != other_inputs:
            raise ValueError(
                "Can only merge configs with inputs differing by accum input type"
            )
<<<<<<< HEAD
        return new_inputs


class ECPointParamConfig(ParamConfig):
    wind: ParamConfig
    cp: ParamConfig
    cdir: ParamConfig
    cape: ParamConfig
    _deps: ClassVar[list[str]] = ["wind", "cp", "cdir", "cape"]

    @model_validator(mode="before")
    @classmethod
    def validate_deps(cls, data: Any) -> Any:
        if not isinstance(data, dict):
            return data

        for param in cls._deps:
            param_config = data[param]
            param_config.setdefault("name", param)
        return data

    @property
    def dependencies(self) -> list[ParamConfig]:
        return [getattr(self, dep) for dep in self._deps]


class ECPointParallelisation(BaseModel):
    n_par_read: int = 1
    wt_batch_size: int = 1
    ens_batch_size: int = 1


class ECPointConfig(QuantilesConfig):
    parallelisation: ECPointParallelisation = ECPointParallelisation()
    outputs: io.ECPointOutputModel = io.ECPointOutputModel()
    parameters: list[ECPointParamConfig]
    bp_location: Annotated[
        str, CLIArg("--bp-loc"), Field(description="Location of BP CSV file")
    ]
    fer_location: Annotated[
        str, CLIArg("--fer-loc"), Field(description="Location of FER CSV file")
    ]
    min_predictand: float = 0.04
=======
        return new_inputs
>>>>>>> 56ca9fa8
<|MERGE_RESOLUTION|>--- conflicted
+++ resolved
@@ -8,11 +8,7 @@
 # nor does it submit to any jurisdiction.
 
 import copy
-<<<<<<< HEAD
 from typing import Optional, List, Any, Annotated, ClassVar, Iterator
-=======
-from typing import Optional, List, Any, Annotated, Iterator
->>>>>>> 56ca9fa8
 from typing_extensions import Self, Union
 from pydantic import model_validator, BaseModel, Field, Tag, Discriminator
 import numpy as np
@@ -794,7 +790,6 @@
     validateutci: bool = False
     utci_misses: bool = False
     _merge_exclude: tuple[str] = ("parameters", "inputs")
-<<<<<<< HEAD
 
     @model_validator(mode="after")
     def check_params(self) -> Self:
@@ -818,31 +813,6 @@
         return super().from_schema(schema_config, **overrides)
 
     @model_validator(mode="after")
-=======
-
-    @model_validator(mode="after")
-    def check_params(self) -> Self:
-        # Output of config generation can have additional
-        # parameters, which can be merged. This ensures they are merged
-        # as soon as possible
-        new_params = self._merge_parameters()
-        if new_params != self.parameters:
-            self.parameters = new_params
-        return self
-
-    @classmethod
-    def from_schema(cls, schema_config: dict, **overrides) -> Self:
-        paramId = schema_config["metadata"].pop("paramId")
-        schema_config["out_params"] = [paramId]
-
-        outputs = overrides.setdefault("outputs", {})
-        for out_name in io.ThermoOutputModel.names:
-            if out_name != "indices" and out_name not in outputs:
-                outputs["out_name"] = {"target": {"type": "null"}}
-        return super().from_schema(schema_config, **overrides)
-
-    @model_validator(mode="after")
->>>>>>> 56ca9fa8
     def validate_inputs(self) -> Self:
         for param in self.parameters:
             inputs = param.input_list(self.inputs, "accum")
@@ -897,7 +867,6 @@
             raise ValueError(
                 "Can only merge configs with inputs differing by accum input type"
             )
-<<<<<<< HEAD
         return new_inputs
 
 
@@ -940,7 +909,4 @@
     fer_location: Annotated[
         str, CLIArg("--fer-loc"), Field(description="Location of FER CSV file")
     ]
-    min_predictand: float = 0.04
-=======
-        return new_inputs
->>>>>>> 56ca9fa8
+    min_predictand: float = 0.04