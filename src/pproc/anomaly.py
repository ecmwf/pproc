import functools
import sys
<<<<<<< HEAD
from typing import Union
=======
from datetime import datetime
from typing import Any, Dict, List, Optional
>>>>>>> c5fb2096

import eccodes
import numpy as np
from meters import ResourceMeter
from conflator import Conflator

from pproc.common.accumulation import Accumulator
from pproc.common.grib_helpers import construct_message
<<<<<<< HEAD
from pproc.common.io import nan_to_missing, read_template
=======
from pproc.common.io import Target, nan_to_missing, target_from_location
>>>>>>> c5fb2096
from pproc.common.parallel import (
    create_executor,
    parallel_data_retrieval,
)
from pproc.common.param_requester import ParamRequester
from pproc.common.recovery import create_recovery, Recovery
from pproc.common.window_manager import WindowManager
from pproc.config.types import AnomalyConfig, ClimParamConfig
from pproc.signi.clim import retrieve_clim


def anomaly_iteration(
<<<<<<< HEAD
    config: AnomalyConfig,
    param: ClimParamConfig,
    recovery: Recovery,
    template: Union[str, eccodes.GRIBMessage],
=======
    config: AnomConfig,
    param: AnomParamConfig,
    target: Target,
    recovery: Optional[Recovery],
    template: eccodes.GRIBMessage,
>>>>>>> c5fb2096
    window_id: str,
    accum: Accumulator,
):

    with ResourceMeter(f"{param.name}, window {window_id}: Retrieve climatology"):

        if "stepRange" in accum.grib_keys():
            steprange = accum.grib_keys()["stepRange"]
        else:
            steprange = template.get("stepRange")

        additional_dims = {"step": steprange}
        if template.get("levtype") == "pl":
            additional_dims["levelist"] = template.get("level")
        clim_accum, _ = retrieve_clim(
            param.clim,
            config.sources,
            "clim",
            **additional_dims,
        )
        clim = clim_accum.values
        assert clim is not None

    with ResourceMeter(f"{param.name}, window {window_id}: Compute anomaly"):
        ens = accum.values
        assert ens is not None

        # Anomaly for each ensemble member
        for index, member in enumerate(ens):
            message = construct_message(
                template,
                {
                    **accum.grib_keys(),
                    **config.outputs.ens.metadata,
                    "number": index,
                },
            )
            anom = member - clim[0]
            message.set_array("values", nan_to_missing(message, anom))
            config.outputs.ens.target.write(message)

        # Anomaly for ensemble mean
        ensm_anom = np.mean(ens, axis=0) - clim[0]
        message = construct_message(
            template,
            {
                **accum.grib_keys(),
                **config.outputs.ensm.metadata,
            },
        )
        message.set_array("values", nan_to_missing(message, ensm_anom))
        config.outputs.ensm.target.write(message)

    config.outputs.ens.target.flush()
    config.outputs.ensm.target.flush()
    recovery.add_checkpoint(param=param.name, window=window_id)


def main():
    sys.stdout.reconfigure(line_buffering=True)

    cfg = Conflator(app_name="pproc-anomaly", model=AnomalyConfig).load()
    cfg.print()
    recovery = create_recovery(cfg)

    with create_executor(cfg.parallelisation) as executor:
        for param in cfg.parameters:
            print(f"Processing {param.name}")
            window_manager = WindowManager(
                param.accumulations,
                {
                    **cfg.outputs.default.metadata,
                    **param.metadata,
                },
            )
            checkpointed_windows = [
                x["window"] for x in recovery.computed(param=param.name)
            ]
            new_start = window_manager.delete_windows(checkpointed_windows)
            if new_start is None:
                print(f"Recovery: skipping completed param {param.name}")
                continue

            print(f"Recovery: param {param.name} starting from step {new_start}")

            requester = ParamRequester(
                param, cfg.sources, cfg.total_fields, "fc"
            )
            anom_partial = functools.partial(anomaly_iteration, cfg, param, recovery)
            for keys, data in parallel_data_retrieval(
                cfg.parallelisation.n_par_read,
                window_manager.dims,
                [requester],
<<<<<<< HEAD
                cfg.parallelisation.n_par_compute > 1,
=======
>>>>>>> c5fb2096
            ):
                ids = ", ".join(f"{k}={v}" for k, v in keys.items())
                metadata, ens = data[0]
                with ResourceMeter(f"{param.name}, {ids}: Compute accumulation"):
                    completed_windows = window_manager.update_windows(keys, ens)
                    del ens
                for window_id, accum in completed_windows:
                    executor.submit(anom_partial, metadata[0], window_id, accum)
            executor.wait()

    recovery.clean_file()


if __name__ == "__main__":
    sys.exit(main())<|MERGE_RESOLUTION|>--- conflicted
+++ resolved
@@ -1,11 +1,5 @@
 import functools
 import sys
-<<<<<<< HEAD
-from typing import Union
-=======
-from datetime import datetime
-from typing import Any, Dict, List, Optional
->>>>>>> c5fb2096
 
 import eccodes
 import numpy as np
@@ -14,11 +8,7 @@
 
 from pproc.common.accumulation import Accumulator
 from pproc.common.grib_helpers import construct_message
-<<<<<<< HEAD
-from pproc.common.io import nan_to_missing, read_template
-=======
-from pproc.common.io import Target, nan_to_missing, target_from_location
->>>>>>> c5fb2096
+from pproc.common.io import nan_to_missing
 from pproc.common.parallel import (
     create_executor,
     parallel_data_retrieval,
@@ -31,18 +21,10 @@
 
 
 def anomaly_iteration(
-<<<<<<< HEAD
     config: AnomalyConfig,
     param: ClimParamConfig,
     recovery: Recovery,
-    template: Union[str, eccodes.GRIBMessage],
-=======
-    config: AnomConfig,
-    param: AnomParamConfig,
-    target: Target,
-    recovery: Optional[Recovery],
     template: eccodes.GRIBMessage,
->>>>>>> c5fb2096
     window_id: str,
     accum: Accumulator,
 ):
@@ -136,10 +118,6 @@
                 cfg.parallelisation.n_par_read,
                 window_manager.dims,
                 [requester],
-<<<<<<< HEAD
-                cfg.parallelisation.n_par_compute > 1,
-=======
->>>>>>> c5fb2096
             ):
                 ids = ", ".join(f"{k}={v}" for k, v in keys.items())
                 metadata, ens = data[0]
