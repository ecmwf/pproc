import sys
from datetime import datetime, timedelta
from typing import Any, Dict, Optional, Union
import numpy as np

import eccodes
from conflator import Conflator
from meters import ResourceMeter

from pproc.config.types import MonthlyStatsConfig, AccumParamConfig
from pproc.accum.main import main as accum_main
from pproc.accum.postprocess import postprocess
from pproc.common.accumulation import Accumulator
<<<<<<< HEAD
from pproc.common.io import read_template
=======
from pproc.common.config import default_parser
from pproc.common.io import Target
>>>>>>> c5fb2096
from pproc.common.recovery import Recovery
from pproc.common.stepseq import steprange_to_fcmonth


def mstat_keys(template, out_keys: dict, interval: int):
    steprange = out_keys.pop("stepRange")
    start, end = map(int, steprange.split("-"))
    if out_keys.get("edition", template.get("edition")) == 1:
        date = datetime.strptime(template.get("dataDate:str"), "%Y%m%d")
        this_month = date + timedelta(hours=int(start))
        return {
            "localDefinitionNumber": 16,
            **out_keys,
            "stepType": "instant",
            "timeRangeIndicator": 10,
            "unitOfTimeRange": 1,
            "forecastMonth": steprange_to_fcmonth(date, steprange),
            "verifyingMonth": f"{this_month.year:02d}{this_month.month:02d}",
            "step": end,
            "averagingPeriod": interval,
        }
    out_keys.pop("unitOfTimeRange", None)
    return lambda tp: {
        "localDefinitionNumber": 16,
        **out_keys,
        "stepType": "instant",
        "productDefinitionTemplateNumber": 11,
        "indicatorOfUnitForTimeIncrement": 1,
        "timeIncrement": interval,
        "step": end,
        "typeOfGeneratingProcess": template.get("typeOfGeneratingProcess"),
        "typeOfProcessedData": tp,
    }


def postproc_iteration(
    param: AccumParamConfig,
    cfg: MonthlyStatsConfig,
    recovery: Optional[Recovery],
    metadata: list[eccodes.GRIBMessage],
    window_id: str,
    accum: Accumulator,
):
    intervals = np.diff(accum["step"].coords)
    assert np.all(intervals == intervals[0]), "Step intervals must be equal"
<<<<<<< HEAD
=======
    date = datetime.strptime(metadata[0].get("dataDate:str"), "%Y%m%d")
    accum_keys = accum.grib_keys()
    steprange = accum_keys.pop("stepRange")
>>>>>>> c5fb2096
    out_keys = {
        **accum.grib_keys(),
        **cfg.outputs.stats.metadata,
    }
    with ResourceMeter(f"{param.name}, step {window_id}: Post-process"):
        ens = accum.values
        assert ens is not None
        postprocess(
            ens,
<<<<<<< HEAD
            template,
            cfg.outputs.stats.target,
=======
            metadata,
            target,
>>>>>>> c5fb2096
            vmin=param.vmin,
            vmax=param.vmax,
            out_keys=mstat_keys(template, out_keys, intervals[0]),
        )
        cfg.outputs.stats.target.flush()
    recovery.add_checkpoint(param=param.name, window=window_id)


def main():
    sys.stdout.reconfigure(line_buffering=True)
    cfg = Conflator(app_name="pproc-monthly-stats", model=MonthlyStatsConfig).load()
    cfg.print()
    accum_main(cfg, postproc_iteration)


if __name__ == "__main__":
    sys.exit(main())<|MERGE_RESOLUTION|>--- conflicted
+++ resolved
@@ -11,12 +11,6 @@
 from pproc.accum.main import main as accum_main
 from pproc.accum.postprocess import postprocess
 from pproc.common.accumulation import Accumulator
-<<<<<<< HEAD
-from pproc.common.io import read_template
-=======
-from pproc.common.config import default_parser
-from pproc.common.io import Target
->>>>>>> c5fb2096
 from pproc.common.recovery import Recovery
 from pproc.common.stepseq import steprange_to_fcmonth
 
@@ -39,7 +33,7 @@
             "averagingPeriod": interval,
         }
     out_keys.pop("unitOfTimeRange", None)
-    return lambda tp: {
+    return {
         "localDefinitionNumber": 16,
         **out_keys,
         "stepType": "instant",
@@ -47,8 +41,6 @@
         "indicatorOfUnitForTimeIncrement": 1,
         "timeIncrement": interval,
         "step": end,
-        "typeOfGeneratingProcess": template.get("typeOfGeneratingProcess"),
-        "typeOfProcessedData": tp,
     }
 
 
@@ -62,12 +54,6 @@
 ):
     intervals = np.diff(accum["step"].coords)
     assert np.all(intervals == intervals[0]), "Step intervals must be equal"
-<<<<<<< HEAD
-=======
-    date = datetime.strptime(metadata[0].get("dataDate:str"), "%Y%m%d")
-    accum_keys = accum.grib_keys()
-    steprange = accum_keys.pop("stepRange")
->>>>>>> c5fb2096
     out_keys = {
         **accum.grib_keys(),
         **cfg.outputs.stats.metadata,
@@ -77,16 +63,11 @@
         assert ens is not None
         postprocess(
             ens,
-<<<<<<< HEAD
-            template,
+            metadata,
             cfg.outputs.stats.target,
-=======
-            metadata,
-            target,
->>>>>>> c5fb2096
             vmin=param.vmin,
             vmax=param.vmax,
-            out_keys=mstat_keys(template, out_keys, intervals[0]),
+            out_keys=mstat_keys(metadata[0], out_keys, intervals[0]),
         )
         cfg.outputs.stats.target.flush()
     recovery.add_checkpoint(param=param.name, window=window_id)
