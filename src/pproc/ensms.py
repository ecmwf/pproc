#!/usr/bin/env python3
#
# (C) Copyright 1996- ECMWF.
#
# This software is licensed under the terms of the Apache Licence Version 2.0
# which can be obtained at http://www.apache.org/licenses/LICENSE-2.0.
#
# In applying this licence, ECMWF does not waive the privileges and immunities
# granted to it by virtue of its status as an intergovernmental organisation nor
# does it submit to any jurisdiction.
import functools
import sys
<<<<<<< HEAD
from typing import Union
=======
from datetime import datetime
import signal
from meters import ResourceMeter
import numpy as np
>>>>>>> c5fb2096

import eccodes
import numpy as np
from conflator import Conflator
from meters import ResourceMeter

from pproc import common
from pproc.common.accumulation import Accumulator
<<<<<<< HEAD
from pproc.common.parallel import create_executor, parallel_data_retrieval
=======
from pproc.common.parallel import (
    sigterm_handler,
    SynchronousExecutor,
    QueueingExecutor,
    parallel_data_retrieval,
)
>>>>>>> c5fb2096
from pproc.common.param_requester import ParamConfig, ParamRequester
from pproc.common.recovery import create_recovery, BaseRecovery
from pproc.common.window_manager import WindowManager
from pproc.config.types import EnsmsConfig


def template_ensemble(
    template: eccodes.GRIBMessage,
    accum: Accumulator,
    out_keys: dict,
):
    template_ens = template.copy()

    grib_sets = accum.grib_keys().copy()
    grib_sets.update(out_keys)
    template_ens.set(grib_sets)
    return template_ens


def ensms_iteration(
    config: EnsmsConfig,
    param: ParamConfig,
    recovery: BaseRecovery,
    window_id: str,
    accum: Accumulator,
    template_ens: eccodes.GRIBMessage,
):

    ens = accum.values
    assert ens is not None

    # Compute mean/std over all dimensions except last
    axes = tuple(range(ens.ndim - 1))
    with ResourceMeter(f"Window {window_id}: write mean output"):
        mean = np.mean(ens, axis=axes)
<<<<<<< HEAD
        out_mean = config.outputs.mean
        template_mean = template_ensemble(template_ens, accum, out_mean.metadata)
=======
        template_mean = template_ensemble(template_ens, accum, config.out_keys_em)
>>>>>>> c5fb2096
        template_mean.set_array("values", common.io.nan_to_missing(template_mean, mean))
        out_mean.target.write(template_mean)

    with ResourceMeter(f"Window {window_id}: write std output"):
        std = np.std(ens, axis=axes)
<<<<<<< HEAD
        out_std = config.outputs.std
        template_std = template_ensemble(template_ens, accum, out_std.metadata)
=======
        template_std = template_ensemble(template_ens, accum, config.out_keys_es)
>>>>>>> c5fb2096
        template_std.set_array("values", common.io.nan_to_missing(template_std, std))
        out_std.target.write(template_std)

    out_mean.target.flush()
    out_std.target.flush()
    recovery.add_checkpoint(param=param.name, window=window_id)


def main():
    sys.stdout.reconfigure(line_buffering=True)

    cfg = Conflator(app_name="pproc-ensms", model=EnsmsConfig).load()
    cfg.print()
    recover = create_recovery(cfg)

    with create_executor(cfg.parallelisation) as executor:
        for param in cfg.parameters:
            window_manager = WindowManager(
                param.accumulations,
                {
                    **cfg.outputs.default.metadata,
                    **param.metadata,
                },
            )

            checkpointed_windows = [
                x["window"] for x in recover.computed(param=param.name)
            ]
            new_start = window_manager.delete_windows(checkpointed_windows)
            if new_start is None:
                print(f"Recovery: skipping completed param {param.name}")
                continue

            print(f"Recovery: param {param.name} starting from step {new_start}")

            requester = ParamRequester(
                param,
                cfg.sources,
                cfg.total_fields,
            )
            iteration = functools.partial(ensms_iteration, cfg, param, recover)
            for keys, retrieved_data in parallel_data_retrieval(
                cfg.parallelisation.n_par_read,
                window_manager.dims,
                [requester],
<<<<<<< HEAD
                cfg.parallelisation.n_par_compute > 1,
=======
                initializer=signal.signal,
                initargs=(signal.SIGTERM, signal.SIG_DFL),
>>>>>>> c5fb2096
            ):
                step = keys["step"]
                with ResourceMeter(f"Process step {step}"):
                    metadata, data = retrieved_data[0]

                    completed_windows = window_manager.update_windows(
                        keys,
                        data,
                    )
                    for window_id, accum in completed_windows:
                        executor.submit(iteration, window_id, accum, metadata[0])
            executor.wait()

    recover.clean_file()


if __name__ == "__main__":
    sys.exit(main())<|MERGE_RESOLUTION|>--- conflicted
+++ resolved
@@ -10,14 +10,6 @@
 # does it submit to any jurisdiction.
 import functools
 import sys
-<<<<<<< HEAD
-from typing import Union
-=======
-from datetime import datetime
-import signal
-from meters import ResourceMeter
-import numpy as np
->>>>>>> c5fb2096
 
 import eccodes
 import numpy as np
@@ -26,16 +18,7 @@
 
 from pproc import common
 from pproc.common.accumulation import Accumulator
-<<<<<<< HEAD
 from pproc.common.parallel import create_executor, parallel_data_retrieval
-=======
-from pproc.common.parallel import (
-    sigterm_handler,
-    SynchronousExecutor,
-    QueueingExecutor,
-    parallel_data_retrieval,
-)
->>>>>>> c5fb2096
 from pproc.common.param_requester import ParamConfig, ParamRequester
 from pproc.common.recovery import create_recovery, BaseRecovery
 from pproc.common.window_manager import WindowManager
@@ -71,23 +54,15 @@
     axes = tuple(range(ens.ndim - 1))
     with ResourceMeter(f"Window {window_id}: write mean output"):
         mean = np.mean(ens, axis=axes)
-<<<<<<< HEAD
         out_mean = config.outputs.mean
         template_mean = template_ensemble(template_ens, accum, out_mean.metadata)
-=======
-        template_mean = template_ensemble(template_ens, accum, config.out_keys_em)
->>>>>>> c5fb2096
         template_mean.set_array("values", common.io.nan_to_missing(template_mean, mean))
         out_mean.target.write(template_mean)
 
     with ResourceMeter(f"Window {window_id}: write std output"):
         std = np.std(ens, axis=axes)
-<<<<<<< HEAD
         out_std = config.outputs.std
         template_std = template_ensemble(template_ens, accum, out_std.metadata)
-=======
-        template_std = template_ensemble(template_ens, accum, config.out_keys_es)
->>>>>>> c5fb2096
         template_std.set_array("values", common.io.nan_to_missing(template_std, std))
         out_std.target.write(template_std)
 
@@ -133,12 +108,6 @@
                 cfg.parallelisation.n_par_read,
                 window_manager.dims,
                 [requester],
-<<<<<<< HEAD
-                cfg.parallelisation.n_par_compute > 1,
-=======
-                initializer=signal.signal,
-                initargs=(signal.SIGTERM, signal.SIG_DFL),
->>>>>>> c5fb2096
             ):
                 step = keys["step"]
                 with ResourceMeter(f"Process step {step}"):
