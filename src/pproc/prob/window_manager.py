from pproc.common import WindowManager, create_window


class ThresholdWindowManager(WindowManager):
    """
    Sort steps and create windows by reading in the config for specified parameter.
    Also, maintains dictionary of thresholds for each window.

    :param parameter: parameter config
    :raises: RuntimeError if no window operation was provided, or could be derived
    """

    def __init__(self, parameter, global_config):
        self.window_thresholds = {}
        WindowManager.__init__(self, parameter, global_config)

    @classmethod
    def window_operation_from_config(cls, window_config) -> str:
        """
        Derives window operation from config. If no window operation is explicitly
        specified then attempts to derive it from the thresholds - requires all
        comparison operators in the windows to be the same type.

        :param window_config: window configuration dictionary
        :return: string specifying window operation
        :raises: RuntimeError if no window operation could be derived
        """
        # Get window operation, or if not provided in config, derive from threshold
        window_operations = {}
        if "window_operation" in window_config:
<<<<<<< HEAD
            window_operations[window_config["window_operation"]] = window_config.get(
                "thresholds", []
            )
=======
            for threshold in window_config["thresholds"]:
                if isinstance(threshold['value'], str):
                    threshold['value'] = float(threshold['value'])
            window_operations[window_config["window_operation"]] = window_config[
                "thresholds"
            ]
>>>>>>> 26977ad5
        elif "thresholds" in window_config:
            # Derive from threshold comparison parameter
            for threshold in window_config["thresholds"]:
                if isinstance(threshold['value'], str):
                    threshold['value'] = float(threshold['value'])
                comparison = threshold["comparison"]
                if "<" in comparison:
                    operation = "min"
                elif ">" in comparison:
                    operation = "max"
                else:
                    raise RuntimeError(f"Unknown threshold comparison {comparison}")
                window_operations.setdefault(operation, []).append(threshold)

        if len(window_operations) == 0:
            raise RuntimeError(
                "Window with no operation specified, or none could be derived"
            )
        return window_operations

    def create_windows(self, parameter, global_config):
        for window_config in parameter["windows"]:
            window_operations = self.window_operation_from_config(window_config)

            for operation, thresholds in window_operations.items():
                for period in window_config["periods"]:
                    new_window = create_window(period, operation)
                    new_window.config_grib_header = global_config.copy()
                    new_window.config_grib_header.update(
                        window_config.get("grib_set", {})
                    )
                    self.windows.append(new_window)
                    self.window_thresholds[new_window] = thresholds

    def thresholds(self, window):
        """
        Returns thresholds for window and deletes window from window:threshold dictionary
        """
        return self.window_thresholds.pop(window)<|MERGE_RESOLUTION|>--- conflicted
+++ resolved
@@ -28,18 +28,11 @@
         # Get window operation, or if not provided in config, derive from threshold
         window_operations = {}
         if "window_operation" in window_config:
-<<<<<<< HEAD
-            window_operations[window_config["window_operation"]] = window_config.get(
-                "thresholds", []
-            )
-=======
-            for threshold in window_config["thresholds"]:
+            thresholds = window_config.get("thresholds", [])
+            for threshold in thresholds:
                 if isinstance(threshold['value'], str):
                     threshold['value'] = float(threshold['value'])
-            window_operations[window_config["window_operation"]] = window_config[
-                "thresholds"
-            ]
->>>>>>> 26977ad5
+            window_operations[window_config["window_operation"]] = thresholds
         elif "thresholds" in window_config:
             # Derive from threshold comparison parameter
             for threshold in window_config["thresholds"]:
