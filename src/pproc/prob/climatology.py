--- conflicted
+++ resolved
@@ -1,8 +1,4 @@
-<<<<<<< HEAD
 from typing import Dict, Tuple, Optional
-=======
-from typing import Dict, Tuple, List
->>>>>>> c5fb2096
 import numpy as np
 
 import eccodes
@@ -41,13 +37,8 @@
         raise ValueError(f"Unexpected message type {msg.get('type')}")
 
     def retrieve_data(
-<<<<<<< HEAD
         self, step: int, **kwargs
-    ) -> Tuple[Dict, Tuple[np.array, np.array]]:
-=======
-        self, fdb, step: int, **kwargs
-    ) -> Tuple[List[Dict], Tuple[np.array, np.array]]:
->>>>>>> c5fb2096
+    ) -> Tuple[list[Dict], Tuple[np.array, np.array]]:
         """
         Retrieves data for climatology mean and standard deviation
 
@@ -57,15 +48,10 @@
         and
         """
         cstep = step if not self.steps else self.steps[step]
-<<<<<<< HEAD
-        temp_message, ret = super().retrieve_data(step=cstep, **kwargs)
+        metadata, ret = super().retrieve_data(step=cstep, **kwargs)
         clim_grib = {
-            "climateDateFrom": temp_message.get("climateDateFrom"),
-            "climateDateTo": temp_message.get("climateDateTo"),
-            "referenceDate": temp_message.get("referenceDate"),
+            "climateDateFrom": metadata[0].get("climateDateFrom"),
+            "climateDateTo": metadata[0].get("climateDateTo"),
+            "referenceDate": metadata[0].get("referenceDate"),
         }
-        return clim_grib, ret
-=======
-        metadata, ret = super().retrieve_data(fdb, step=cstep, **kwargs)
-        return [self.grib_header(metadata[0])], ret
->>>>>>> c5fb2096
+        return [clim_grib], ret