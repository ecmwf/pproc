from meters import ResourceMeter
<<<<<<< HEAD
from typing import Dict
import numpy as np
import numexpr
=======
from typing import Dict, Optional
>>>>>>> c5fb2096

from pproc import common
from pproc.config.param import ParamConfig
from pproc.config.targets import Target
from pproc.common.recovery import BaseRecovery
from pproc.common.accumulation import Accumulator
from pproc.common.grib_helpers import construct_message


def threshold_grib_headers(
    edition: int, threshold: Dict, clim_metadata: Optional[Dict] = None
) -> Dict:
    """
    Creates dictionary of threshold related grib headers
    """
    threshold_dict = {"paramId": threshold["out_paramid"]}
    scale_factor = threshold.get("local_scale_factor", 0)
    threshold_value = round(threshold["value"] * 10**scale_factor, 0)
    comparison = threshold["comparison"].strip("=")
    if edition == 1 and comparison == "<":
        grib_keys = {
            "localDecimalScaleFactor": scale_factor,
            "thresholdIndicator": 2,
            "upperThreshold": threshold_value,
        }
    elif edition == 1 and comparison == ">":
        grib_keys = {
            "localDecimalScaleFactor": scale_factor,
            "thresholdIndicator": 1,
            "lowerThreshold": threshold_value,
        }
    elif edition == 2:
        # GRIB 2 has probability types above/below upper/lower limits (see Code Table 4.9)
        # where the threshold value can correspond to either limit. The default limit type
        # is upper for "<" and lower for ">", consistent with the GRIB 1 to GRIB 2 conversion
        # assumption.
        prob_types = {"<": {"upper": 4, "lower": 0}, ">": {"upper": 1, "lower": 3}}
        if comparison == "<":
            limit_type = threshold.get("limit_type", "upper")
            probability_type = prob_types[comparison][limit_type]
        elif comparison == ">":
            limit_type = threshold.get("limit_type", "lower")
            probability_type = prob_types[comparison][limit_type]
        missing = "Upper" if limit_type == "lower" else "Lower"
        grib_keys = {
            f"scaleFactorOf{limit_type.capitalize()}Limit": scale_factor,
            f"scaledValueOf{limit_type.capitalize()}Limit": threshold_value,
            "probabilityType": probability_type,
            f"scaleFactorOf{missing}Limit": "MISSING",
            f"scaledValueOf{missing}Limit": "MISSING",
        }
        if clim_metadata:
            grib_keys.update(clim_metadata)
    else:
        raise ValueError(
            f"Unsupported threshold comparison {comparison} for grib edition {edition}"
        )

    threshold_dict.update(grib_keys)
    threshold_dict.update(threshold.get("metadata", {}))
    return threshold_dict


def ensemble_probability(data: np.array, threshold: Dict) -> np.array:
    """Ensemble Probabilities:

    Computes the probability of a given parameter crossing a given threshold,
    by checking how many times it occurs across all ensembles.
    e.g. the chance of temperature being less than 0C

    """

    # Find all locations where np.nan appears as an ensemble value
    is_nan = np.isnan(data).any(axis=0)

    # Read threshold configuration and compute probability
    comparison = threshold["comparison"]
    comp = numexpr.evaluate(
        "data " + comparison + str(threshold["value"]), local_dict={"data": data}
    )
    probability = np.where(comp, 100, 0).mean(axis=0)

    # Put in missing values
    probability = np.where(is_nan, np.nan, probability)

    return probability


def prob_iteration(
<<<<<<< HEAD
    param: ParamConfig,
    recovery: BaseRecovery,
    out_prob: Target,
    template_filename: str,
    window_id: str,
    accum: Accumulator,
    thresholds: list,
    climatology_headers={},
=======
    param,
    recovery,
    out_prob,
    template,
    window_id,
    accum,
    thresholds,
    clim_metadata=None,
>>>>>>> c5fb2096
):
    with ResourceMeter(f"Window {window_id}, computing threshold probs"):

        ens = accum.values
        assert ens is not None

        for threshold in thresholds:
            window_probability = ensemble_probability(ens, threshold)

            print(
                f"Writing probability for input param {param.name} and output "
                + f"param {threshold['out_paramid']} for step(s) {window_id}"
            )
            grib_set = accum.grib_keys()
            grib_set.update(
                threshold_grib_headers(
                    grib_set.get("edition", 1), threshold, clim_metadata
                )
            )
            common.io.write_grib(
                out_prob,
                construct_message(
                    template,
                    grib_set,
                ),
                window_probability,
            )

        out_prob.flush()
        recovery.add_checkpoint(param=param.name, window=window_id)<|MERGE_RESOLUTION|>--- conflicted
+++ resolved
@@ -1,11 +1,9 @@
 from meters import ResourceMeter
-<<<<<<< HEAD
-from typing import Dict
+from typing import Dict, Optional
 import numpy as np
 import numexpr
-=======
-from typing import Dict, Optional
->>>>>>> c5fb2096
+
+import eccodes
 
 from pproc import common
 from pproc.config.param import ParamConfig
@@ -95,25 +93,14 @@
 
 
 def prob_iteration(
-<<<<<<< HEAD
     param: ParamConfig,
     recovery: BaseRecovery,
     out_prob: Target,
-    template_filename: str,
+    template: eccodes.GRIBMessage,
     window_id: str,
     accum: Accumulator,
     thresholds: list,
-    climatology_headers={},
-=======
-    param,
-    recovery,
-    out_prob,
-    template,
-    window_id,
-    accum,
-    thresholds,
-    clim_metadata=None,
->>>>>>> c5fb2096
+    clim_metadata: Optional[dict] = None,
 ):
     with ResourceMeter(f"Window {window_id}, computing threshold probs"):
 
