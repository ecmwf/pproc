--- conflicted
+++ resolved
@@ -9,26 +9,16 @@
 from pproc.accum.main import main as accum_main
 from pproc.accum.postprocess import postprocess
 from pproc.common.accumulation import Accumulator
-<<<<<<< HEAD
-from pproc.common.io import read_template
-=======
 from pproc.common.config import default_parser
 from pproc.common.io import Target
->>>>>>> c5fb2096
 from pproc.common.recovery import Recovery
 
 
 def postproc_iteration(
     param: AccumParamConfig,
-<<<<<<< HEAD
     cfg: AccumConfig,
     recovery: Recovery,
-    template: Union[str, eccodes.GRIBMessage],
-=======
-    target: Target,
-    recovery: Optional[Recovery],
     template: eccodes.GRIBMessage,
->>>>>>> c5fb2096
     window_id: str,
     accum: Accumulator,
 ):
@@ -41,17 +31,12 @@
             cfg.outputs.accum.target,
             vmin=param.vmin,
             vmax=param.vmax,
-<<<<<<< HEAD
+            out_accum_key=param.out_accum_key,
+            out_accum_values=param.out_accum_values,
             out_keys={
                 **accum.grib_keys(),
                 **cfg.outputs.accum.metadata,
             },
-=======
-            out_paramid=param.out_paramid,
-            out_accum_key=param.out_accum_key,
-            out_accum_values=param.out_accum_values,
-            out_keys=accum.grib_keys(),
->>>>>>> c5fb2096
         )
         cfg.outputs.accum.target.flush()
     recovery.add_checkpoint(param=param.name, window=window_id)
