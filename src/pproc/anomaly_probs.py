--- conflicted
+++ resolved
@@ -96,18 +96,12 @@
 
                 for operation, thresholds in window_operations.items():
                     for period in window_config["periods"]:
-<<<<<<< HEAD
                         include_start = bool(window_config.get("include_start_step", False))
                         new_window = common.create_window(period, operation, 
                             include_start)
-                        new_window.config_grib_header = window_config.get(
-                            "grib_set", {}
-=======
-                        new_window = common.create_window(period, operation)
                         new_window.config_grib_header = global_config.copy()
                         new_window.config_grib_header.update(
                             window_config.get("grib_set", {})
->>>>>>> 15b74c80
                         )
                         self.standardised_anomaly_windows.append(new_window)
                         self.window_thresholds[new_window] = thresholds
