import sys
from datetime import datetime
import functools
import signal
from typing import Any, Dict

from meters import ResourceMeter

from pproc import common
from pproc.common.parallel import (
    SynchronousExecutor,
    QueueingExecutor,
    parallel_data_retrieval,
    sigterm_handler,
)
<<<<<<< HEAD
from pproc.common.recovery import Recovery
from pproc.common.parameter import create_parameter
=======
from pproc.common.param_requester import ParamRequester, ParamConfig
>>>>>>> 76c8ff13
from pproc.prob.parallel import prob_iteration
from pproc.prob.config import BaseProbConfig
from pproc.prob.window_manager import AnomalyWindowManager
from pproc.prob.climatology import Climatology


class ProbParamConfig(ParamConfig):
    def __init__(self, name, options: Dict[str, Any], overrides: Dict[str, Any] = {}):
        options = options.copy()
        clim_options = options.pop("clim")
        super().__init__(name, options, overrides)
        assert self._windows is None, "Use accumulation window configuration"
        self.clim_param = ParamConfig(f"clim_{name}", clim_options, overrides)


class ProbConfig(BaseProbConfig):
    def __init__(self, args, out_keys):
        super().__init__(args, out_keys)
        self.parameters = [
            ProbParamConfig(pname, popt, overrides=self.override_input)
            for pname, popt in self.options["parameters"].items()
        ]


def main(args=None):
    sys.stdout.reconfigure(line_buffering=True)
    signal.signal(signal.SIGTERM, sigterm_handler)

    parser = common.default_parser(
        "Compute instantaneous and period probabilites for anomalies"
    )
    parser.add_argument("-d", "--date", required=True, help="Forecast date")
    parser.add_argument("--in-ens", required=True, help="Source for forecast")
    parser.add_argument("--in-clim", required=True, help="Source for climatology")
    parser.add_argument(
        "--out-prob", required=True, help="Target for threshold probabilities"
    )
    args = parser.parse_args()
    date = datetime.strptime(args.date, "%Y%m%d%H")
    cfg = ProbConfig(args, ["out_prob"])

<<<<<<< HEAD
    recovery = Recovery(cfg.options["root_dir"], cfg.options, args.recover)
=======
    recovery = common.Recovery(cfg.options["root_dir"], args.config, date, args.recover)
    last_checkpoint = recovery.last_checkpoint()
>>>>>>> 76c8ff13
    executor = (
        SynchronousExecutor()
        if cfg.n_par_compute == 1
        else QueueingExecutor(
            cfg.n_par_compute,
            cfg.window_queue_size,
            initializer=signal.signal,
            initargs=(signal.SIGTERM, signal.SIG_DFL),
        )
    )

    with executor:
<<<<<<< HEAD
        for param_name, param_cfg in sorted(cfg.options["parameters"].items()):
            param = create_parameter(
                param_name,
                date,
                cfg.global_input_cfg,
                param_cfg,
                cfg.n_ensembles,
                cfg.override_input,
=======
        for param in cfg.parameters:
            requester = ParamRequester(
                param,
                cfg.sources,
                args.in_ens,
                cfg.members,
                cfg.total_fields,
>>>>>>> 76c8ff13
            )
            clim = Climatology(
                param.clim_param,
                cfg.sources,
                args.in_clim,
            )
            window_manager = AnomalyWindowManager(
                param.window_config(cfg.windows, cfg.steps),
                param.out_keys(cfg.out_keys),
            )
<<<<<<< HEAD
            window_manager = AnomalyWindowManager(param_cfg, cfg.global_output_cfg)
            checkpointed_windows = [
                x["window"] for x in recovery.computed(param=param_name)
            ]
            new_start = window_manager.delete_windows(checkpointed_windows)
            if new_start is None:
                print(f"Recovery: skipping completed param {param_name}")
                continue

            print(f"Recovery: param {param_name} starting from step {new_start}")
=======
            if last_checkpoint:
                if param.name not in last_checkpoint:
                    print(f"Recovery: skipping completed param {param.name}")
                    continue
                checkpointed_windows = [
                    recovery.checkpoint_identifiers(x)[1]
                    for x in recovery.checkpoints
                    if param.name in x
                ]
                new_start = window_manager.delete_windows(checkpointed_windows)
                print(f"Recovery: param {param.name} looping from step {new_start}")
                last_checkpoint = None  # All remaining params have not been run
>>>>>>> 76c8ff13

            prob_partial = functools.partial(
                prob_iteration, param, recovery, cfg.out_prob
            )
            for keys, retrieved_data in parallel_data_retrieval(
                cfg.n_par_read,
                window_manager.dims,
                [requester, clim],
                cfg.n_par_compute > 1,
                initializer=signal.signal,
                initargs=(signal.SIGTERM, signal.SIG_DFL),
            ):
                step = keys["step"]
                with ResourceMeter(f"Process step {step}"):
                    message_template, data = retrieved_data[0]
                    assert data.ndim == 2
                    clim_grib_header, clim_data = retrieved_data[1]

                    completed_windows = window_manager.update_windows(
                        keys,
                        data,
                        clim_data[0],
                        clim_data[1],
                    )
                    for window_id, accum in completed_windows:
                        executor.submit(
                            prob_partial,
                            message_template,
                            window_id,
                            accum,
                            window_manager.thresholds(window_id),
                            clim_grib_header,
                        )

            executor.wait()

        recovery.clean_file()


if __name__ == "__main__":
    main(sys.argv)<|MERGE_RESOLUTION|>--- conflicted
+++ resolved
@@ -13,12 +13,8 @@
     parallel_data_retrieval,
     sigterm_handler,
 )
-<<<<<<< HEAD
 from pproc.common.recovery import Recovery
-from pproc.common.parameter import create_parameter
-=======
 from pproc.common.param_requester import ParamRequester, ParamConfig
->>>>>>> 76c8ff13
 from pproc.prob.parallel import prob_iteration
 from pproc.prob.config import BaseProbConfig
 from pproc.prob.window_manager import AnomalyWindowManager
@@ -60,12 +56,7 @@
     date = datetime.strptime(args.date, "%Y%m%d%H")
     cfg = ProbConfig(args, ["out_prob"])
 
-<<<<<<< HEAD
     recovery = Recovery(cfg.options["root_dir"], cfg.options, args.recover)
-=======
-    recovery = common.Recovery(cfg.options["root_dir"], args.config, date, args.recover)
-    last_checkpoint = recovery.last_checkpoint()
->>>>>>> 76c8ff13
     executor = (
         SynchronousExecutor()
         if cfg.n_par_compute == 1
@@ -78,16 +69,6 @@
     )
 
     with executor:
-<<<<<<< HEAD
-        for param_name, param_cfg in sorted(cfg.options["parameters"].items()):
-            param = create_parameter(
-                param_name,
-                date,
-                cfg.global_input_cfg,
-                param_cfg,
-                cfg.n_ensembles,
-                cfg.override_input,
-=======
         for param in cfg.parameters:
             requester = ParamRequester(
                 param,
@@ -95,7 +76,6 @@
                 args.in_ens,
                 cfg.members,
                 cfg.total_fields,
->>>>>>> 76c8ff13
             )
             clim = Climatology(
                 param.clim_param,
@@ -106,31 +86,15 @@
                 param.window_config(cfg.windows, cfg.steps),
                 param.out_keys(cfg.out_keys),
             )
-<<<<<<< HEAD
-            window_manager = AnomalyWindowManager(param_cfg, cfg.global_output_cfg)
             checkpointed_windows = [
-                x["window"] for x in recovery.computed(param=param_name)
+                x["window"] for x in recovery.computed(param=param.name)
             ]
             new_start = window_manager.delete_windows(checkpointed_windows)
             if new_start is None:
-                print(f"Recovery: skipping completed param {param_name}")
+                print(f"Recovery: skipping completed param {param.name}")
                 continue
 
             print(f"Recovery: param {param_name} starting from step {new_start}")
-=======
-            if last_checkpoint:
-                if param.name not in last_checkpoint:
-                    print(f"Recovery: skipping completed param {param.name}")
-                    continue
-                checkpointed_windows = [
-                    recovery.checkpoint_identifiers(x)[1]
-                    for x in recovery.checkpoints
-                    if param.name in x
-                ]
-                new_start = window_manager.delete_windows(checkpointed_windows)
-                print(f"Recovery: param {param.name} looping from step {new_start}")
-                last_checkpoint = None  # All remaining params have not been run
->>>>>>> 76c8ff13
 
             prob_partial = functools.partial(
                 prob_iteration, param, recovery, cfg.out_prob
