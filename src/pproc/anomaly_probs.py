import sys
import os
import datetime
from typing import Tuple, Dict, Iterator
import numpy as np

import pyfdb
from pproc import common
from pproc.prob.grib_helpers import construct_message
from pproc.prob.math import ensemble_probability
from pproc.prob.parameter import create_parameter, Parameter
from pproc.prob.window_manager import ThresholdWindowManager
from pproc.prob.model_constants import LAST_MODEL_STEP, CLIM_INTERVAL


class Climatology(Parameter):
    """
    Retrieves data for mean and standard deviation of climatology
    """

    def __init__(
        self, dt: datetime.datetime, param_id: int, global_input_cfg, param_cfg: Dict
    ):
        Parameter.__init__(self, dt, param_id, global_input_cfg, param_cfg, 0)
        self.base_request.pop("number")
        self.base_request["date"] = self.get_climatology_date(dt.date())
        self.base_request["time"] = "00"
        self.base_request["stream"] = param_cfg["climatology"]["stream"]
        self.base_request["type"] = "em/es"  # Order of these is important
        self.time = dt.time()
        self.steps = param_cfg["steps"]

    def clim_step(self, step: int):
        """
        Nearest step with climatology data to step,
        taking into account diurnal variation in climatology
        which requires climatology step time to be same
        as step
        """
        if self.time == datetime.time(0):
            return step
        if self.time == datetime.time(12):
            if step == LAST_MODEL_STEP:
                return step - CLIM_INTERVAL
            return step + CLIM_INTERVAL

    @classmethod
    def get_climatology_date(cls, date: datetime.date) -> str:
        """
        Assumes climatology run on Monday and Thursday and retrieves most recent
        date climatology is available
        """
        dow = date.weekday()
        if dow >= 0 and dow < 3:
            return (date - datetime.timedelta(days=dow)).strftime("%Y%m%d")
        return (date - datetime.timedelta(days=(dow - 3))).strftime("%Y%m%d")

    @classmethod
    def grib_header(cls, grib_msg):
        """
        Get climatology period from grib message
        """
        return {
            "climateDateFrom": grib_msg.get("climateDateFrom"),
            "climateDateTo": grib_msg.get("climateDateTo"),
            "referenceDate": grib_msg.get("referenceDate"),
        }

    def retrieve_data(self, fdb, step: int) -> Tuple[Dict, Tuple[np.array, np.array]]:
        """
        Retrieves data for climatology mean and standard deviation,
        taking into account possible shift required between data and
        nearest climatology step

        :param fdb:
        :param step: model step
        :return: tuple containing climatology period dates as Dict
        and
        """
        cstep = self.clim_step(step)
        temp_message, ret = super().retrieve_data(fdb, cstep)
        return self.grib_header(temp_message), ret


class AnomalyWindowManager(ThresholdWindowManager):
    def __init__(self, parameter, global_config):
        self.standardised_anomaly_windows = []
        ThresholdWindowManager.__init__(self, parameter, global_config)

    def create_windows(self, parameter, global_config):
        super().create_windows(parameter, global_config)
        if "std_anomaly_windows" in parameter:
            # Create windows for standard anomaly
            for window_config in parameter["std_anomaly_windows"]:
                window_operations = self.window_operation_from_config(window_config)

                for operation, thresholds in window_operations.items():
                    for period in window_config["periods"]:
                        new_window = common.create_window(period, operation)
                        new_window.config_grib_header = global_config.copy()
                        new_window.config_grib_header.update(
                            window_config.get("grib_set", {})
                        )
                        self.standardised_anomaly_windows.append(new_window)
                        self.window_thresholds[new_window] = thresholds

    def update_windows(
        self, step, data: np.array, clim_mean: np.array, clim_std: np.array
    ) -> Iterator[common.Window]:
        """
        Updates all windows that include step with either the anomaly with clim_mean
        or standardised anomaly including clim_std. Function modifies input data array.

        :param step: new step
        :param data: data for step
        :param clim_mean: mean from climatology
        :param clim_std: standard deviation from climatology
        :return: generator for completed windows
        """
        data = data - clim_mean
        new_anom_windows = []
        for window in self.windows:
            window.add_step_values(step, data)

            if window.reached_end_step(step):
                yield window
            else:
                new_anom_windows.append(window)
        self.windows = new_anom_windows

        new_std_anom_windows = []
        data = data / clim_std
        for window in self.standardised_anomaly_windows:
            window.add_step_values(step, data)

            if window.reached_end_step(step):
                yield window
            else:
                new_std_anom_windows.append(window)
        self.standardised_anomaly_windows = new_std_anom_windows


def main(args=None):

    parser = common.default_parser(
        "Compute instantaneous and period probabilites for anomalies"
    )
    parser.add_argument("-d", "--date", required=True, help="Forecast date")
    args = parser.parse_args()
    cfg = common.Config(args)

    date = datetime.datetime.strptime(args.date, "%Y%m%d%H")
    n_ensembles = int(cfg.options.get("number_of_ensembles", 50))
    leg = int(cfg.options.get("leg"))
    global_input_cfg = cfg.options.get("global_input_keys", {})
    global_output_cfg = cfg.options.get("global_output_keys", {})

    fdb = pyfdb.FDB()

    for param_name, param_cfg in cfg.options["parameters"].items():
        param = create_parameter(date, global_input_cfg, param_cfg, n_ensembles)
        clim = Climatology(date, param_cfg["in_paramid"], global_input_cfg, param_cfg)

        window_manager = AnomalyWindowManager(param_cfg, global_output_cfg)

        for step in window_manager.unique_steps:
<<<<<<< HEAD
            with common.ResourceMeter(f"Parameter {param_name}, step {step}"):
                message_template, data = param.retrieve_data(fdb, step)
                message_template.set(global_output_cfg)
                clim_grib_header, clim_data = clim.retrieve_data(fdb, step)

                completed_windows = window_manager.update_windows(
                    step, data, clim_data[0], clim_data[1]
                )
                for window in completed_windows:
                    for threshold in window_manager.thresholds(window):
                        window_probability = ensemble_probability(
                            window.step_values, threshold
                        )
=======
            message_template, data = param.retrieve_data(fdb, step)
            clim_grib_header, clim_data = clim.retrieve_data(fdb, step)
>>>>>>> d8e8153d

                        print(
                            f"Writing probability for {param_name} output "
                            + f"param {threshold['out_paramid']} for step(s) {window.name}"
                        )
                        output_file = os.path.join(
                            cfg.options["root_dir"],
                            f"{param_name}_{threshold['out_paramid']}_{leg}_step{window.name}.grib",
                        )
                        target = common.target_factory(
                            cfg.options["target"], out_file=output_file, fdb=fdb
                        )
                        common.write_grib(
                            target,
                            construct_message(
                                message_template,
                                window.grib_header(leg),
                                threshold,
                                clim_grib_header,
                            ),
                            window_probability,
                        )

    fdb.flush()


if __name__ == "__main__":
    main(sys.argv)<|MERGE_RESOLUTION|>--- conflicted
+++ resolved
@@ -164,10 +164,8 @@
         window_manager = AnomalyWindowManager(param_cfg, global_output_cfg)
 
         for step in window_manager.unique_steps:
-<<<<<<< HEAD
             with common.ResourceMeter(f"Parameter {param_name}, step {step}"):
                 message_template, data = param.retrieve_data(fdb, step)
-                message_template.set(global_output_cfg)
                 clim_grib_header, clim_data = clim.retrieve_data(fdb, step)
 
                 completed_windows = window_manager.update_windows(
@@ -178,10 +176,6 @@
                         window_probability = ensemble_probability(
                             window.step_values, threshold
                         )
-=======
-            message_template, data = param.retrieve_data(fdb, step)
-            clim_grib_header, clim_data = clim.retrieve_data(fdb, step)
->>>>>>> d8e8153d
 
                         print(
                             f"Writing probability for {param_name} output "
