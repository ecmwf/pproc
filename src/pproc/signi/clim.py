from typing import Optional, Tuple, List

import eccodes
from meters import ResourceMeter

<<<<<<< HEAD
from pproc.common.param_requester import ParamRequester
=======
from pproc.common.param_requester import ParamConfig, ParamRequester, IndexFunc
>>>>>>> 76c8ff13
from pproc.common.accumulation import Accumulator
from pproc.common.window_manager import WindowManager
from pproc.common.parallel import parallel_data_retrieval
from pproc.config.param import ParamConfig
from pproc.config.io import SourceCollection


def retrieve_clim(
    param: ParamConfig,
    sources: SourceCollection,
    srcs: List[str],
    members: int = 1,
<<<<<<< HEAD
    total: int = 1,
=======
    total: Optional[int] = None,
    index_func: Optional[IndexFunc] = None,
>>>>>>> 76c8ff13
    **additional_dims,
) -> Tuple[Accumulator, eccodes.GRIBMessage]:

    accums = param.accumulations.copy()
    for dim, value in additional_dims.items():
        accums[dim] = {"operation": "aggregation", "coords": [[value]]}
    window_manager = WindowManager(accums, param.metadata)

<<<<<<< HEAD
    requester = ParamRequester(param, sources, members, total, srcs)
=======
    requester = ParamRequester(param, sources, loc, members, total, index_func)
>>>>>>> 76c8ff13
    res_accum: Optional[Accumulator] = None
    res_template: Optional[eccodes.GRIBMessage] = None
    for keys, data in parallel_data_retrieval(1, window_manager.dims, [requester]):
        ids = ", ".join(f"{k}={v}" for k, v in keys.items())
        template, clim = data[0]
        with ResourceMeter(f"{param.name}, {ids}: Compute accumulation"):
            completed_windows = window_manager.update_windows(keys, clim)
            del clim
            for _, accum in completed_windows:
                assert (
                    res_accum is None
                ), "Multiple climatological windows are not supported"
                res_accum = accum
                res_template = template
    assert (
        res_accum is not None and res_template is not None
    ), f"Missing climatology for {param.name}"
    return res_accum, res_template<|MERGE_RESOLUTION|>--- conflicted
+++ resolved
@@ -3,11 +3,7 @@
 import eccodes
 from meters import ResourceMeter
 
-<<<<<<< HEAD
-from pproc.common.param_requester import ParamRequester
-=======
 from pproc.common.param_requester import ParamConfig, ParamRequester, IndexFunc
->>>>>>> 76c8ff13
 from pproc.common.accumulation import Accumulator
 from pproc.common.window_manager import WindowManager
 from pproc.common.parallel import parallel_data_retrieval
@@ -20,12 +16,8 @@
     sources: SourceCollection,
     srcs: List[str],
     members: int = 1,
-<<<<<<< HEAD
     total: int = 1,
-=======
-    total: Optional[int] = None,
     index_func: Optional[IndexFunc] = None,
->>>>>>> 76c8ff13
     **additional_dims,
 ) -> Tuple[Accumulator, eccodes.GRIBMessage]:
 
@@ -34,11 +26,7 @@
         accums[dim] = {"operation": "aggregation", "coords": [[value]]}
     window_manager = WindowManager(accums, param.metadata)
 
-<<<<<<< HEAD
-    requester = ParamRequester(param, sources, members, total, srcs)
-=======
-    requester = ParamRequester(param, sources, loc, members, total, index_func)
->>>>>>> 76c8ff13
+    requester = ParamRequester(param, sources, members, total, srcs, index_func)
     res_accum: Optional[Accumulator] = None
     res_template: Optional[eccodes.GRIBMessage] = None
     for keys, data in parallel_data_retrieval(1, window_manager.dims, [requester]):
