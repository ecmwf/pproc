import functools
import sys
from typing import Any, Dict, List, Optional, Union

import numpy as np

import eccodes
from earthkit.meteo.stats import iter_quantiles
from meters import ResourceMeter
from conflator import Conflator

from pproc.common.accumulation import Accumulator
from pproc.common.grib_helpers import construct_message
from pproc.common.io import (
    nan_to_missing,
<<<<<<< HEAD
    read_template,
=======
    target_from_location,
>>>>>>> c5fb2096
)
from pproc.common.parallel import (
    create_executor,
    parallel_data_retrieval,
)
from pproc.common.param_requester import ParamConfig, ParamRequester
from pproc.common.recovery import create_recovery, BaseRecovery
from pproc.common.window_manager import WindowManager
from pproc.config.targets import Target
from pproc.config.types import QuantilesConfig


def do_quantiles(
    config: QuantilesConfig,
    ens: np.ndarray,
    template: eccodes.GRIBMessage,
    out_keys: Optional[Dict[str, Any]] = None,
):
    """Compute quantiles

    Parameters
    ----------
    ens: numpy array (..., npoints)
        Ensemble data (all dimensions but the last are squashed together)
    template: eccodes.GRIBMessage
        GRIB template for output
    target: Target
        Target to write to
    n: int or list of floats
        List of quantiles to compute, e.g. `[0., 0.25, 0.5, 0.75, 1.]`, or
        number of evenly-spaced intervals (default 100 = percentiles).
    out_keys: dict, optional
        Extra GRIB keys to set on the output
    """
    edition = out_keys.get("edition", template.get("edition"))
    if edition not in (1, 2):
        raise ValueError(f"Unsupported GRIB edition {edition}")
    for i, quantile in enumerate(
        iter_quantiles(
            ens.reshape((-1, ens.shape[-1])), config.quantiles, method="sort"
        )
    ):
        pert_number, total_number = config.quantile_indices(i)
        grib_keys = {**out_keys}
        if edition == 1:
            grib_keys.update(
                {
                    "totalNumber": total_number,
                    "perturbationNumber": pert_number,
                }
            )
        else:
            grib_keys.setdefault("productDefinitionTemplateNumber", 86)
            grib_keys.update(
                {
                    "totalNumberOfQuantiles": total_number,
                    "quantileValue": pert_number,
                }
            )
        message = construct_message(template, grib_keys)
        message.set_array("values", nan_to_missing(message, quantile))
        config.outputs.quantiles.target.write(message)


def quantiles_iteration(
    config: QuantilesConfig,
    param: ParamConfig,
<<<<<<< HEAD
    recovery: BaseRecovery,
    template: Union[str, eccodes.GRIBMessage],
=======
    target: Target,
    recovery: Optional[Recovery],
    template: eccodes.GRIBMessage,
>>>>>>> c5fb2096
    window_id: str,
    accum: Accumulator,
):
    with ResourceMeter(f"{param.name}, step {window_id}: Quantiles"):
        ens = accum.values
        assert ens is not None
        do_quantiles(
            config,
            ens,
            template,
            out_keys=accum.grib_keys(),
        )
        config.outputs.quantiles.target.flush()
    recovery.add_checkpoint(param=param.name, window=window_id)


def main():
    sys.stdout.reconfigure(line_buffering=True)
    cfg = Conflator(app_name="pproc-quantiles", model=QuantilesConfig).load()
    cfg.print()
    recovery = create_recovery(cfg)

    with create_executor(cfg.parallelisation) as executor:
        for param in cfg.parameters:
            window_manager = WindowManager(
                param.accumulations,
                {
                    **cfg.outputs.quantiles.metadata,
                    **param.metadata,
                },
            )

            checkpointed_windows = [
                x["window"] for x in recovery.computed(param=param.name)
            ]
            new_start = window_manager.delete_windows(checkpointed_windows)
            if new_start is None:
                print(f"Recovery: skipping completed param {param.name}")
                continue

            print(f"Recovery: param {param.name} starting from step {new_start}")

            requester = ParamRequester(
                param,
                cfg.sources,
                cfg.total_fields,
            )
            quantiles_partial = functools.partial(
                quantiles_iteration, cfg, param, recovery
            )
            for keys, data in parallel_data_retrieval(
                cfg.parallelisation.n_par_read,
                window_manager.dims,
                [requester],
<<<<<<< HEAD
                cfg.parallelisation.n_par_compute > 1,
=======
>>>>>>> c5fb2096
            ):
                ids = ", ".join(f"{k}={v}" for k, v in keys.items())
                metadata, ens = data[0]
                with ResourceMeter(f"{param.name}, {ids}: Compute accumulation"):
                    completed_windows = window_manager.update_windows(keys, ens)
                    del ens
                for window_id, accum in completed_windows:
                    executor.submit(quantiles_partial, metadata[0], window_id, accum)
            executor.wait()

    recovery.clean_file()


if __name__ == "__main__":
    sys.exit(main())<|MERGE_RESOLUTION|>--- conflicted
+++ resolved
@@ -11,14 +11,7 @@
 
 from pproc.common.accumulation import Accumulator
 from pproc.common.grib_helpers import construct_message
-from pproc.common.io import (
-    nan_to_missing,
-<<<<<<< HEAD
-    read_template,
-=======
-    target_from_location,
->>>>>>> c5fb2096
-)
+from pproc.common.io import nan_to_missing
 from pproc.common.parallel import (
     create_executor,
     parallel_data_retrieval,
@@ -85,14 +78,8 @@
 def quantiles_iteration(
     config: QuantilesConfig,
     param: ParamConfig,
-<<<<<<< HEAD
     recovery: BaseRecovery,
-    template: Union[str, eccodes.GRIBMessage],
-=======
-    target: Target,
-    recovery: Optional[Recovery],
     template: eccodes.GRIBMessage,
->>>>>>> c5fb2096
     window_id: str,
     accum: Accumulator,
 ):
@@ -147,10 +134,6 @@
                 cfg.parallelisation.n_par_read,
                 window_manager.dims,
                 [requester],
-<<<<<<< HEAD
-                cfg.parallelisation.n_par_compute > 1,
-=======
->>>>>>> c5fb2096
             ):
                 ids = ", ".join(f"{k}={v}" for k, v in keys.items())
                 metadata, ens = data[0]
