#!/usr/bin/env python3
import sys
from datetime import datetime
import functools
import signal

from meters import ResourceMeter

from pproc import common
from pproc.common.parallel import (
    SynchronousExecutor,
    QueueingExecutor,
    parallel_data_retrieval,
    sigterm_handler,
)
<<<<<<< HEAD
from pproc.common.recovery import Recovery
=======
from pproc.common.param_requester import ParamRequester, ParamConfig
>>>>>>> 76c8ff13
from pproc.prob.parallel import prob_iteration
from pproc.prob.config import BaseProbConfig
from pproc.prob.window_manager import ThresholdWindowManager
from pproc.common.parameter import create_parameter


class ProbConfig(BaseProbConfig):
    def __init__(self, args, out_keys):
        super().__init__(args, out_keys)
        self.parameters = []
        for pname, popt in self.options["parameters"].items():
            param = ParamConfig(pname, popt, overrides=self.override_input)
            assert param._windows is None, "Use accumulation window configuration"
            self.parameters.append(param)


def main(args=None):
    sys.stdout.reconfigure(line_buffering=True)
    signal.signal(signal.SIGTERM, sigterm_handler)

    parser = common.default_parser("Compute instantaneous and period probabilites")
    parser.add_argument("-d", "--date", required=True, help="Forecast date")
    parser.add_argument("--in-ens", required=True, help="Source for forecast")
    parser.add_argument(
        "--out-prob", required=True, help="Target for threshold probabilities"
    )
    args = parser.parse_args()
    date = datetime.strptime(args.date, "%Y%m%d%H")

    cfg = ProbConfig(args, ["out_prob"])
    recovery = Recovery(cfg.options["root_dir"], cfg.options, args.recover)
    executor = (
        SynchronousExecutor()
        if cfg.n_par_compute == 1
        else QueueingExecutor(
            cfg.n_par_compute,
            cfg.window_queue_size,
            initializer=signal.signal,
            initargs=(signal.SIGTERM, signal.SIG_DFL),
        )
    )

    with executor:
<<<<<<< HEAD
        for param_name, param_cfg in sorted(cfg.options["parameters"].items()):
            param = create_parameter(
                param_name,
                date,
                cfg.global_input_cfg,
                param_cfg,
                cfg.n_ensembles,
                cfg.override_input,
            )
            window_manager = ThresholdWindowManager(param_cfg, cfg.global_output_cfg)
            checkpointed_windows = [
                x["window"] for x in recovery.computed(param=param_name)
            ]
            new_start = window_manager.delete_windows(checkpointed_windows)
            if new_start is None:
                print(f"Recovery: skipping completed param {param_name}")
                continue

            print(f"Recovery: param {param_name} starting from step {new_start}")
=======
        for param in cfg.parameters:
            requester = ParamRequester(
                param,
                cfg.sources,
                args.in_ens,
                cfg.members,
                cfg.total_fields,
            )
            window_manager = ThresholdWindowManager(
                param.window_config(cfg.windows, cfg.steps),
                param.out_keys(cfg.out_keys),
            )
            if last_checkpoint:
                if param.name not in last_checkpoint:
                    print(f"Recovery: skipping completed param {param.name}")
                    continue
                checkpointed_windows = [
                    recovery.checkpoint_identifiers(x)[1]
                    for x in recovery.checkpoints
                    if param.name in x
                ]
                new_start = window_manager.delete_windows(checkpointed_windows)
                print(f"Recovery: param {param.name} looping from step {new_start}")
                last_checkpoint = None  # All remaining params have not been run
>>>>>>> 76c8ff13

            prob_partial = functools.partial(
                prob_iteration, param, recovery, cfg.out_prob
            )
            for keys, retrieved_data in parallel_data_retrieval(
                cfg.n_par_read,
                window_manager.dims,
                [requester],
                cfg.n_par_compute > 1,
                initializer=signal.signal,
                initargs=(signal.SIGTERM, signal.SIG_DFL),
            ):
                step = keys["step"]
                with ResourceMeter(f"Process step {step}"):
                    message_template, data = retrieved_data[0]
                    assert data.ndim == 2

                    completed_windows = window_manager.update_windows(keys, data)
                    for window_id, accum in completed_windows:
                        executor.submit(
                            prob_partial,
                            message_template,
                            window_id,
                            accum,
                            window_manager.thresholds(window_id),
                        )
            executor.wait()

        recovery.clean_file()


if __name__ == "__main__":
    main(sys.argv)<|MERGE_RESOLUTION|>--- conflicted
+++ resolved
@@ -13,15 +13,11 @@
     parallel_data_retrieval,
     sigterm_handler,
 )
-<<<<<<< HEAD
 from pproc.common.recovery import Recovery
-=======
 from pproc.common.param_requester import ParamRequester, ParamConfig
->>>>>>> 76c8ff13
 from pproc.prob.parallel import prob_iteration
 from pproc.prob.config import BaseProbConfig
 from pproc.prob.window_manager import ThresholdWindowManager
-from pproc.common.parameter import create_parameter
 
 
 class ProbConfig(BaseProbConfig):
@@ -61,27 +57,6 @@
     )
 
     with executor:
-<<<<<<< HEAD
-        for param_name, param_cfg in sorted(cfg.options["parameters"].items()):
-            param = create_parameter(
-                param_name,
-                date,
-                cfg.global_input_cfg,
-                param_cfg,
-                cfg.n_ensembles,
-                cfg.override_input,
-            )
-            window_manager = ThresholdWindowManager(param_cfg, cfg.global_output_cfg)
-            checkpointed_windows = [
-                x["window"] for x in recovery.computed(param=param_name)
-            ]
-            new_start = window_manager.delete_windows(checkpointed_windows)
-            if new_start is None:
-                print(f"Recovery: skipping completed param {param_name}")
-                continue
-
-            print(f"Recovery: param {param_name} starting from step {new_start}")
-=======
         for param in cfg.parameters:
             requester = ParamRequester(
                 param,
@@ -94,19 +69,15 @@
                 param.window_config(cfg.windows, cfg.steps),
                 param.out_keys(cfg.out_keys),
             )
-            if last_checkpoint:
-                if param.name not in last_checkpoint:
-                    print(f"Recovery: skipping completed param {param.name}")
-                    continue
-                checkpointed_windows = [
-                    recovery.checkpoint_identifiers(x)[1]
-                    for x in recovery.checkpoints
-                    if param.name in x
-                ]
-                new_start = window_manager.delete_windows(checkpointed_windows)
-                print(f"Recovery: param {param.name} looping from step {new_start}")
-                last_checkpoint = None  # All remaining params have not been run
->>>>>>> 76c8ff13
+            checkpointed_windows = [
+                x["window"] for x in recovery.computed(param=param.name)
+            ]
+            new_start = window_manager.delete_windows(checkpointed_windows)
+            if new_start is None:
+                print(f"Recovery: skipping completed param {param.name}")
+                continue
+
+            print(f"Recovery: param {param.name} starting from step {new_start}")
 
             prob_partial = functools.partial(
                 prob_iteration, param, recovery, cfg.out_prob
