--- conflicted
+++ resolved
@@ -50,41 +50,20 @@
                 cfg.parallelisation.n_par_read,
                 window_manager.dims,
                 [requester],
-<<<<<<< HEAD
-                cfg.parallelisation.n_par_compute > 1,
             ):
                 ids = ", ".join(f"{k}={v}" for k, v in keys.items())
-                template, ens = data[0]
+                metadata, ens = data[0]
                 with ResourceMeter(f"{param.name}, {ids}: Compute accumulation"):
                     completed_windows = window_manager.update_windows(keys, ens)
                     del ens
                 for window_id, accum in completed_windows:
                     executor.submit(
                         prob_partial,
-                        template,
+                        metadata[0],
                         window_id,
                         accum,
                         window_manager.thresholds(window_id),
                     )
-=======
-                initializer=signal.signal,
-                initargs=(signal.SIGTERM, signal.SIG_DFL),
-            ):
-                step = keys["step"]
-                with ResourceMeter(f"Process step {step}"):
-                    metadata, data = retrieved_data[0]
-                    assert data.ndim == 2
-
-                    completed_windows = window_manager.update_windows(keys, data)
-                    for window_id, accum in completed_windows:
-                        executor.submit(
-                            prob_partial,
-                            metadata[0],
-                            window_id,
-                            accum,
-                            window_manager.thresholds(window_id),
-                        )
->>>>>>> c5fb2096
             executor.wait()
 
     recovery.clean_file()
