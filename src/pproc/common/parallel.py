--- conflicted
+++ resolved
@@ -112,13 +112,8 @@
             future.result()
 
 
-<<<<<<< HEAD
 def _retrieve(
-    data_requesters: List[ParamRequester], grib_to_file: bool = False, **kwargs
-=======
-def fdb_retrieve(
     data_requesters: List[ParamRequester], **kwargs
->>>>>>> c5fb2096
 ):
     """
     Retrieve data function for multiple data requests
@@ -126,39 +121,15 @@
     file and their filename returned
 
     :param data_requesters: list of objects with retrieve_data method
-<<<<<<< HEAD
-    :param grib_to_file: boolean specifying whether to write grib messages to file and return filename
-=======
-    accepting arguments (fdb, **kwargs)
->>>>>>> c5fb2096
     :param kwargs: keys to retrieve data for (must include step)
     :return: list of retrieved (metadata, data) tuples
     """
     ids = ", ".join(f"{k}={v}" for k, v in kwargs.items())
     with ResourceMeter(f"Retrieve {ids}"):
-<<<<<<< HEAD
         collated_data = []
         for requester in data_requesters:
-            template, data = requester.retrieve_data(**kwargs)
-            if grib_to_file and isinstance(
-                template, eccodes.highlevel.message.GRIBMessage
-            ):
-                labels = "_".join(f"{k}{v}" for k, v in kwargs.items()).replace(
-                    "/", "_"
-                )
-                filename = f"template_{requester.name}_{labels}.grib"
-                io.write_template(filename, template)
-                collated_data.append([filename, data])
-            else:
-                collated_data.append([template, data])
+            collated_data.append(requester.retrieve_data(**kwargs))
         return collated_data
-=======
-        all_fields = []
-        fdb = io.fdb()
-        for requester in data_requesters:
-            all_fields.append(requester.retrieve_data(fdb, **kwargs))
-        return all_fields
->>>>>>> c5fb2096
 
 
 def parallel_data_retrieval(
@@ -192,11 +163,7 @@
         delay = 0 if num_processes == 1 else num_processes
         submit = lambda keys: (
             keys,
-<<<<<<< HEAD
-            executor.submit(_retrieve, data_requesters, True, **keys),
-=======
-            executor.submit(fdb_retrieve, data_requesters, **keys),
->>>>>>> c5fb2096
+            executor.submit(_retrieve, data_requesters, **keys),
         )
         requests = dict_product(dims)
         for keys, future in delayed_map(delay, submit, requests):
