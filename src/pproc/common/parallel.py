import concurrent.futures as fut
import multiprocessing
import os
import sys
from typing import List, Union

import eccodes
import psutil
from meters import ResourceMeter

from pproc.common import io
<<<<<<< HEAD
from pproc.common.parameter import Parameter
=======
>>>>>>> 76c8ff13
from pproc.common.param_requester import ParamRequester
from pproc.common.utils import delayed_map, dict_product
from pproc.config.base import Parallelisation


class SynchronousExecutor(fut.Executor):
    """Dummy Executor that calls the functions directly"""

    def submit(self, fn, *args, **kwargs):
        f = fut.Future()
        f.set_result(fn(*args, **kwargs))
        return f

    def wait(self):
        pass


class QueueingExecutor(fut.ProcessPoolExecutor):
    """
    Executor with queue for pending futures. Blocks submission
    of new jobs until number of pending futures is below
    required limit. Useful for controlling memory usage if the data
    required for pending futures can be large.
    """

    def __init__(self, n_par: int, queue_size: int = 0, initializer=None, initargs=()):
        """
        :param n_par: number of processes
        :queue_size: maximum number of allowed pending futures, if 0 then
        no queueing is implemented
        """
        super().__init__(max_workers=n_par, initializer=initializer, initargs=initargs)
        self.futures = []
        self.queue_size = queue_size

    def submit(self, function, *args, **kwargs):
        """
        Submission of new jobs is blocked if the number of pending
        futures is larger than maximum allowed. Waits for first future
        completion, removes all complete futures and then submits
        new job
        """
        if self.queue_size > 0 and len(self.futures) >= self.queue_size:
            print(
                f"Queue reached max limit {self.queue_size}. Waiting for a subprocess completion"
            )
            fut.wait(self.futures, return_when="FIRST_COMPLETED")
            new_futures = []
            for future in self.futures:
                if future.done():
                    future.result()
                else:
                    new_futures.append(future)
            self.futures[:] = new_futures

        self.futures.append(super().submit(function, *args, **kwargs))

    def wait(self):
        """
        Wait for futures to complete and fetch results
        """
        for future in fut.as_completed(self.futures):
            future.result()


def create_executor(options: Parallelisation) -> fut.Executor:
    return (
        SynchronousExecutor()
        if options.n_par_compute == 1
        else QueueingExecutor(options.n_par_compute, options.queue_size)
    )


def parallel_processing(process, plan, n_par, initializer=None, initargs=()):
    """Run a processing function in parallel

    Parameters
    ----------
    process: callable
        Processing function to call. The return value is used as a recovery key.
    plan: iterable of tuples
        Arguments for the processing function
    n_par: int
        Number of parallel processes
    initializer: func
        Function to run before creation of each worker
    initargs: tuple
        Arguments for initializer
    """
    executor = (
        SynchronousExecutor()
        if n_par == 1
        else fut.ProcessPoolExecutor(
            max_workers=n_par, initializer=initializer, initargs=initargs
        )
    )
    with executor:
        for future in fut.as_completed(
            executor.submit(process, *args) for args in plan
        ):
            future.result()


<<<<<<< HEAD
def _retrieve(
    data_requesters: List[GenericParam], grib_to_file: bool = False, **kwargs
=======
def fdb_retrieve(
    data_requesters: List[ParamRequester], grib_to_file: bool = False, **kwargs
>>>>>>> 76c8ff13
):
    """
    Retrieve data function for multiple data requests
    with retrieve_data method. If requested, grib template messages are written to
    file and their filename returned

    :param data_requesters: list of objects with retrieve_data method
    :param grib_to_file: boolean specifying whether to write grib messages to file and return filename
    :param kwargs: keys to retrieve data for (must include step)
    :return: list of retrieved (template, data) tuples
    """
    ids = ", ".join(f"{k}={v}" for k, v in kwargs.items())
    with ResourceMeter(f"Retrieve {ids}"):
        collated_data = []
        for requester in data_requesters:
            template, data = requester.retrieve_data(**kwargs)
            if grib_to_file and isinstance(
                template, eccodes.highlevel.message.GRIBMessage
            ):
                labels = "_".join(f"{k}{v}" for k, v in kwargs.items()).replace(
                    "/", "_"
                )
                filename = f"template_{requester.name}_{labels}.grib"
                io.write_template(filename, template)
                collated_data.append([filename, data])
            else:
                collated_data.append([template, data])
        return collated_data


def parallel_data_retrieval(
    num_processes: int,
    dims: dict,
    data_requesters: List[ParamRequester],
    grib_to_file: bool = False,
    initializer=None,
    initargs=(),
):
    """
    Multiprocess retrieve data function from multiple data requests
    with retrieve_data method. If grib_to_file is true then message templates from the requests are
    written to file and the filename returned with the data, else the message template itself is returned.
    If extra_dims is not empty each tuple produced will have the dict of extra keys as its first element.

    :param num_processes: number of processes to use for data retrieval
    :param dims: dimensions to iterate over (must include step)
    :param data_requesters: list of Parameter instances
    :param grib_to_file: boolean specifying whether to write grib template to file
    :param initializer: function to call on the creation of each worker
    :param initargs: arguments to initializer
    :return: iterator over dims, retrieved data
    """
    executor = (
        SynchronousExecutor()
        if num_processes == 1
        else fut.ProcessPoolExecutor(
            max_workers=num_processes, initializer=initializer, initargs=initargs
        )
    )
    with executor:
        delay = 0 if num_processes == 1 else num_processes
        submit = lambda keys: (
            keys,
            executor.submit(_retrieve, data_requesters, True, **keys),
        )
        requests = dict_product(dims)
        for keys, future in delayed_map(delay, submit, requests):
            data_results = future.result()
            if num_processes != 1 and not grib_to_file:
                for result_index, result in enumerate(data_results):
                    if isinstance(result[0], str):
                        data_results[result_index][0] = io.read_template(result[0])
            yield keys, data_results


def sigterm_handler(signum, handler):
    process_id = os.getpid()
    try:
        parent = psutil.Process(process_id)
    except psutil.NoSuchProcess:
        return
    children = parent.children(recursive=True)
    for process in children:
        process.terminate()
    sys.exit()<|MERGE_RESOLUTION|>--- conflicted
+++ resolved
@@ -9,10 +9,6 @@
 from meters import ResourceMeter
 
 from pproc.common import io
-<<<<<<< HEAD
-from pproc.common.parameter import Parameter
-=======
->>>>>>> 76c8ff13
 from pproc.common.param_requester import ParamRequester
 from pproc.common.utils import delayed_map, dict_product
 from pproc.config.base import Parallelisation
@@ -116,13 +112,8 @@
             future.result()
 
 
-<<<<<<< HEAD
 def _retrieve(
-    data_requesters: List[GenericParam], grib_to_file: bool = False, **kwargs
-=======
-def fdb_retrieve(
     data_requesters: List[ParamRequester], grib_to_file: bool = False, **kwargs
->>>>>>> 76c8ff13
 ):
     """
     Retrieve data function for multiple data requests
