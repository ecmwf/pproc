--- conflicted
+++ resolved
@@ -250,23 +250,16 @@
     def __init__(
         self,
         coords: NumericCoords,
-<<<<<<< HEAD
         weights: list[float],
         sequential: bool = False,
-        grib_keys: Optional[dict] = None,
-    ):
-        super().__init__("add", coords, sequential, grib_keys)
+        metadata: Optional[dict] = None,
+    ):
+        super().__init__("add", coords, sequential, metadata)
         assert len(coords) == len(
             weights
         ), "Length coords must match length for weights for WeightedMean accumulation"
         self.weights = weights
         self.lookup = {k: i for i, k in enumerate(coords)}
-=======
-        metadata: Optional[dict] = None,
-    ):
-        super().__init__(init, coords, metadata)
-        self.length = coords[-1] - init
->>>>>>> aac30c17
 
     def feed(self, coord: Coord, values: np.ndarray) -> bool:
         if coord not in self.todo:
@@ -281,7 +274,7 @@
         coords: Coords,
         config: dict,
         sequential: bool = False,
-        grib_keys: Optional[dict] = None,
+        metadata: Optional[dict] = None,
     ) -> Accumulation:
         weights = config.get("weights", None)
         if weights is None:
@@ -293,7 +286,7 @@
                 coords = coords.copy()
                 init = coords.pop(0)
             weights = list(diff / (coords[-1] - init))
-        return cls(coords, weights=weights, sequential=sequential, grib_keys=grib_keys)
+        return cls(coords, weights=weights, sequential=sequential, metadata=metadata)
 
 
 class Histogram(SimpleAccumulation):
