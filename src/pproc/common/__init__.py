<<<<<<< HEAD
from .io import fdb_read, write_grib, target_factory, fdb_retrieve, FDBTarget, fdb_read_with_template
=======
from .io import fdb_read_to_file, fdb_read, write_grib, target_factory
>>>>>>> 57311152
from .config import default_parser, Config
from .window import (
    Window,
    SimpleOpWindow,
    DiffWindow,
    WeightedSumWindow,
    DiffDailyRateWindow
)
from .window_manager import WindowManager, create_window<|MERGE_RESOLUTION|>--- conflicted
+++ resolved
@@ -1,8 +1,4 @@
-<<<<<<< HEAD
-from .io import fdb_read, write_grib, target_factory, fdb_retrieve, FDBTarget, fdb_read_with_template
-=======
-from .io import fdb_read_to_file, fdb_read, write_grib, target_factory
->>>>>>> 57311152
+from .io import fdb_read_to_file, fdb_read, write_grib, target_factory, fdb_retrieve, FDBTarget, fdb_read_with_template
 from .config import default_parser, Config
 from .window import (
     Window,
