from typing import Any, Callable, Dict, List, Optional, Tuple, Union

<<<<<<< HEAD
import numpy as np

import eccodes
=======
import eccodes
import numexpr
import numpy as np
from earthkit.meteo.wind import direction
from pydantic import BaseModel
>>>>>>> 988ae75b

from pproc.common.dataset import open_multi_dataset
from pproc.common.io import missing_to_nan
from pproc.common.steps import AnyStep
<<<<<<< HEAD
from pproc.common.window import parse_window_config
from pproc.config.preprocessing import (
    Combination,
    Masking,
    MaskExpression,
    PreprocessingConfig,
    Scaling,
)

=======
from pproc.config.base import Members
from pproc.config.io import Source, SourceCollection
from pproc.config.param import ParamConfig
>>>>>>> 988ae75b

IndexFunc = Callable[[eccodes.GRIBMessage], int]


def expand(request: dict, dim: str):
    coords = request.pop(dim, [])
    if not isinstance(coords, list):
        coords = [coords]
    for coord in coords:
        yield {**request, dim: coord}


def read_ensemble(
    source: Source,
    total: int,
    dtype=np.float32,
    index_func: Optional[IndexFunc] = None,
    **kwargs,
) -> Tuple[eccodes.GRIBMessage, np.ndarray]:
    """Read GRIB data as a single array, in arbitrary order

    Parameters
    ----------
    sources: dict
        Sources configuration
    loc: str
        Location of the data (file path, named fdb request, ...)
    total: int
        Number of fields to expect
    dtype: numpy data type
        Data type for the result array (default float32)
    index_func: callable (GRIBMessage -> int) or None
        If set, use this to index fields (return value must be in range(0, total))
    kwargs: any
        Extra arguments for backends that support them

    Returns
    -------
    eccodes.GRIBMessage
        GRIB template (first message read)
    numpy array (total, npoints)
        Read data
    """

    readers = open_multi_dataset(source, **kwargs)
    template = None
    data = None
    n_read = 0
    for reader in readers:
        with reader:
            message = reader.peek()
            if message is None:
                raise EOFError(f"No data in {source!r}")
            if template is None:
                template = message
                data = np.empty(
                    (total, template.get("numberOfDataPoints")), dtype=dtype
                )
            for message in reader:
                i = n_read if index_func is None else index_func(message)
                data[i, :] = missing_to_nan(message)
                n_read += 1
    if n_read != total:
        raise EOFError(f"Expected {total} fields in {source!r}, got {n_read}")
    return template, data


def parse_paramids(pid: Any) -> List[str]:
    if isinstance(pid, int):
        return [str(pid)]
    if isinstance(pid, str):
        return pid.split("/")
    if isinstance(pid, list):
        if not all(isinstance(p, (int, str)) for p in pid):
            raise TypeError("Lists of paramids can contain only ints or strings")
        return pid
    raise TypeError(f"Invalid paramid type {type(pid)}")


def _compat_preprocessing(in_paramids: List[str], options: dict) -> PreprocessingConfig:
    combine_op = options.get("combine_operation", None)
    combine = None
    if combine_op is None:
        assert (
            len(in_paramids) == 1
        ), "Multiple input fields require a combine operation"
    else:
        combine = Combination(operation=combine_op)
    filter_op = options.get("input_filter_operation", None)
    filter = None
    if filter_op is not None:
        assert (
            combine is None
        ), "Combining and filtering are not supported at the same time"
        filter_param = str(filter_op.get("param", None))
        if filter_param is None:
            filter_param = in_paramids[0]
        else:
            in_paramids.append(filter_param)
        filter = Masking(
            mask=MaskExpression(
                lhs={"param": filter_param},
                cmp=filter_op["comparison"],
                rhs=filter_op["threshold"],
            ),
            select={"param": in_paramids[0]},
            replacement=filter_op.get("replacement", 0.0),
        )
    scale_val = options.get("scale", None)
    scale = None if scale_val is None else Scaling(value=scale_val)

    pp_actions = [act for act in [combine, filter, scale] if act is not None]
    return PreprocessingConfig(actions=pp_actions)


<<<<<<< HEAD
class ParamConfig:
    def __init__(self, name, options: Dict[str, Any], overrides: Dict[str, Any] = {}):
        self.name = name
        self.in_paramids = parse_paramids(options["in"])
        self.out_paramid = options.get("out", None)
        self._in_keys = options.get("in_keys", {})
        self._out_keys = options.get("out_keys", {})
        self._steps = options.get("steps", None)
        self._windows = options.get("windows", None)
        self._accumulations = options.get("accumulations", None)
        self._in_overrides = overrides
        self.dtype = np.dtype(options.get("dtype", "float32")).type

        if any(
            key in options
            for key in ["combine_operation", "input_filter_operation", "scale"]
        ):
            self.preprocessing = _compat_preprocessing(self.in_paramids, options)
        else:
            self.preprocessing = PreprocessingConfig.model_validate(
                options.get("preprocessing", [])
            )

    def in_keys(self, base: Optional[Dict[str, Any]] = None, **kwargs):
        keys = base.copy() if base is not None else {}
        keys.update(self._in_keys)
        keys.update(kwargs)
        keys.update(self._in_overrides)
        keys_list = []
        for pid in self.in_paramids:
            keys["param"] = pid
            keys_list.append(keys.copy())
        return keys_list

    def out_keys(self, base: Optional[Dict[str, Any]] = None, **kwargs):
        keys = base.copy() if base is not None else {}
        keys.update(self._out_keys)
        keys.update(kwargs)
        return keys

    def window_config(self, base: List[dict], base_steps: Optional[List[dict]] = None):
        if self._accumulations is not None:
            return {"accumulations": self._accumulations}

        if self._windows is not None:
            config = {"windows": self._windows}
            if self._steps is not None:
                config["steps"] = self._steps
            return config

        windows = []
        for coarse_cfg in base:
            coarse_window = parse_window_config(coarse_cfg)
            periods = [{"range": [step, step]} for step in coarse_window.steps]
            windows.append(
                {
                    "window_operation": "none",
                    "periods": periods,
                }
            )
        config = {"windows": windows}
        if base_steps:
            config["steps"] = base_steps

        return config


=======
>>>>>>> 988ae75b
class ParamRequester:
    def __init__(
        self,
        param: ParamConfig,
        sources: SourceCollection,
        members: int | Members,
        total: int,
        src_names: Optional[List[str]] = None,
        index_func: Optional[IndexFunc] = None,
    ):
        self.param = param
        self.sources = sources
        self.src_names = self.sources.names if src_names is None else src_names
        self.members = members
        self.total = total
        self.index_func = index_func

    def _set_number(self, keys):
        number = None
        if isinstance(self.members, Members):
            number = range(self.members.start, self.members.end + 1)
        if keys.get("type") == "pf":
            keys["number"] = number or range(1, self.members + 1)
        elif keys.get("type") == "fcmean":
            keys["number"] = number or range(self.members + 1)

<<<<<<< HEAD
=======
    def filter_data(self, data: np.ndarray, step: AnyStep, **kwargs) -> np.ndarray:
        filt = self.param.filter
        if filt is None:
            return data
        fdata = data
        if filt.param is not None:
            filt_keys = self.param.in_keys(step=str(step), **kwargs)[0]
            filt_keys["param"] = filt.param
            _, fdata = read_ensemble(
                self.source,
                self.total,
                dtype=self.param.dtype,
                update=self._set_number,
                index_func=self.index_func,
                **filt_keys,
            )
        comp = numexpr.evaluate(
            "data " + filt.comparison + " threshold",
            local_dict={
                "data": fdata,
                "threshold": np.asarray(filt.threshold, dtype=fdata.dtype),
            },
        )
        return np.where(comp, filt.replacement, data)

    def combine_data(self, data_list: List[np.ndarray]) -> np.ndarray:
        if self.param.combine is None:
            assert (
                len(data_list) == 1
            ), "Multiple input fields require a combine operation"
            return data_list[0]
        if self.param.combine == "norm":
            return np.linalg.norm(data_list, axis=0)
        if self.param.combine == "direction":
            assert len(data_list) == 2, "'direction' requires exactly 2 input fields"
            return direction(
                data_list[0], data_list[1], convention="meteo", to_positive=True
            ).astype(self.param.dtype)
        return getattr(np, self.param.combine)(data_list, axis=0)

>>>>>>> 988ae75b
    def retrieve_data(
        self, step: AnyStep, **kwargs
    ) -> Tuple[eccodes.GRIBMessage, np.ndarray]:
        metadata = self.param.in_keys(step=str(step), **kwargs)
        data_list = []
<<<<<<< HEAD
        template = None
        for in_keys in metadata:
            new_template, data = read_ensemble(
                self.sources,
                self.loc,
                self.total,
                dtype=self.param.dtype,
                update=self._set_number,
                index_func=self.index_func,
                **in_keys,
            )
            data_list.append(data)
            if template is None:
                template = new_template

        assert template is not None, "No data fetched"

        _, data_list = self.param.preprocessing.apply(metadata, data_list)
        assert len(data_list) == 1, "More than one output of preprocessing"
        return (template, data_list[0])
=======
        for src in self.src_names:
            src_config = getattr(self.sources, src)
            in_keys = self.param.in_keys(
                src, src_config.request, step=str(step), **kwargs, **self.sources.overrides
            )
            for param_req in expand(in_keys, "param"):
                requests = list(expand(param_req, "type"))
                config = src_config.model_copy(update={"request": requests})
                template, data = read_ensemble(
                    config,
                    self.total,
                    dtype=self.param.dtype,
                    update=self._set_number,
                    index_func=self.index_func,
                )
                data_list.append(data)
        return (
            template,
            np.asarray(data_list)
            # self.filter_data(self.combine_data(data_list), step, **kwargs) * self.param.scale,
        )
>>>>>>> 988ae75b

    @property
    def name(self):
        return self.param.name<|MERGE_RESOLUTION|>--- conflicted
+++ resolved
@@ -1,35 +1,14 @@
-from typing import Any, Callable, Dict, List, Optional, Tuple, Union
-
-<<<<<<< HEAD
-import numpy as np
+from typing import Any, Callable, List, Optional, Tuple
 
 import eccodes
-=======
-import eccodes
-import numexpr
 import numpy as np
-from earthkit.meteo.wind import direction
-from pydantic import BaseModel
->>>>>>> 988ae75b
 
 from pproc.common.dataset import open_multi_dataset
 from pproc.common.io import missing_to_nan
 from pproc.common.steps import AnyStep
-<<<<<<< HEAD
-from pproc.common.window import parse_window_config
-from pproc.config.preprocessing import (
-    Combination,
-    Masking,
-    MaskExpression,
-    PreprocessingConfig,
-    Scaling,
-)
-
-=======
 from pproc.config.base import Members
 from pproc.config.io import Source, SourceCollection
 from pproc.config.param import ParamConfig
->>>>>>> 988ae75b
 
 IndexFunc = Callable[[eccodes.GRIBMessage], int]
 
@@ -109,112 +88,6 @@
     raise TypeError(f"Invalid paramid type {type(pid)}")
 
 
-def _compat_preprocessing(in_paramids: List[str], options: dict) -> PreprocessingConfig:
-    combine_op = options.get("combine_operation", None)
-    combine = None
-    if combine_op is None:
-        assert (
-            len(in_paramids) == 1
-        ), "Multiple input fields require a combine operation"
-    else:
-        combine = Combination(operation=combine_op)
-    filter_op = options.get("input_filter_operation", None)
-    filter = None
-    if filter_op is not None:
-        assert (
-            combine is None
-        ), "Combining and filtering are not supported at the same time"
-        filter_param = str(filter_op.get("param", None))
-        if filter_param is None:
-            filter_param = in_paramids[0]
-        else:
-            in_paramids.append(filter_param)
-        filter = Masking(
-            mask=MaskExpression(
-                lhs={"param": filter_param},
-                cmp=filter_op["comparison"],
-                rhs=filter_op["threshold"],
-            ),
-            select={"param": in_paramids[0]},
-            replacement=filter_op.get("replacement", 0.0),
-        )
-    scale_val = options.get("scale", None)
-    scale = None if scale_val is None else Scaling(value=scale_val)
-
-    pp_actions = [act for act in [combine, filter, scale] if act is not None]
-    return PreprocessingConfig(actions=pp_actions)
-
-
-<<<<<<< HEAD
-class ParamConfig:
-    def __init__(self, name, options: Dict[str, Any], overrides: Dict[str, Any] = {}):
-        self.name = name
-        self.in_paramids = parse_paramids(options["in"])
-        self.out_paramid = options.get("out", None)
-        self._in_keys = options.get("in_keys", {})
-        self._out_keys = options.get("out_keys", {})
-        self._steps = options.get("steps", None)
-        self._windows = options.get("windows", None)
-        self._accumulations = options.get("accumulations", None)
-        self._in_overrides = overrides
-        self.dtype = np.dtype(options.get("dtype", "float32")).type
-
-        if any(
-            key in options
-            for key in ["combine_operation", "input_filter_operation", "scale"]
-        ):
-            self.preprocessing = _compat_preprocessing(self.in_paramids, options)
-        else:
-            self.preprocessing = PreprocessingConfig.model_validate(
-                options.get("preprocessing", [])
-            )
-
-    def in_keys(self, base: Optional[Dict[str, Any]] = None, **kwargs):
-        keys = base.copy() if base is not None else {}
-        keys.update(self._in_keys)
-        keys.update(kwargs)
-        keys.update(self._in_overrides)
-        keys_list = []
-        for pid in self.in_paramids:
-            keys["param"] = pid
-            keys_list.append(keys.copy())
-        return keys_list
-
-    def out_keys(self, base: Optional[Dict[str, Any]] = None, **kwargs):
-        keys = base.copy() if base is not None else {}
-        keys.update(self._out_keys)
-        keys.update(kwargs)
-        return keys
-
-    def window_config(self, base: List[dict], base_steps: Optional[List[dict]] = None):
-        if self._accumulations is not None:
-            return {"accumulations": self._accumulations}
-
-        if self._windows is not None:
-            config = {"windows": self._windows}
-            if self._steps is not None:
-                config["steps"] = self._steps
-            return config
-
-        windows = []
-        for coarse_cfg in base:
-            coarse_window = parse_window_config(coarse_cfg)
-            periods = [{"range": [step, step]} for step in coarse_window.steps]
-            windows.append(
-                {
-                    "window_operation": "none",
-                    "periods": periods,
-                }
-            )
-        config = {"windows": windows}
-        if base_steps:
-            config["steps"] = base_steps
-
-        return config
-
-
-=======
->>>>>>> 988ae75b
 class ParamRequester:
     def __init__(
         self,
@@ -241,98 +114,41 @@
         elif keys.get("type") == "fcmean":
             keys["number"] = number or range(self.members + 1)
 
-<<<<<<< HEAD
-=======
-    def filter_data(self, data: np.ndarray, step: AnyStep, **kwargs) -> np.ndarray:
-        filt = self.param.filter
-        if filt is None:
-            return data
-        fdata = data
-        if filt.param is not None:
-            filt_keys = self.param.in_keys(step=str(step), **kwargs)[0]
-            filt_keys["param"] = filt.param
-            _, fdata = read_ensemble(
-                self.source,
-                self.total,
-                dtype=self.param.dtype,
-                update=self._set_number,
-                index_func=self.index_func,
-                **filt_keys,
-            )
-        comp = numexpr.evaluate(
-            "data " + filt.comparison + " threshold",
-            local_dict={
-                "data": fdata,
-                "threshold": np.asarray(filt.threshold, dtype=fdata.dtype),
-            },
-        )
-        return np.where(comp, filt.replacement, data)
-
-    def combine_data(self, data_list: List[np.ndarray]) -> np.ndarray:
-        if self.param.combine is None:
-            assert (
-                len(data_list) == 1
-            ), "Multiple input fields require a combine operation"
-            return data_list[0]
-        if self.param.combine == "norm":
-            return np.linalg.norm(data_list, axis=0)
-        if self.param.combine == "direction":
-            assert len(data_list) == 2, "'direction' requires exactly 2 input fields"
-            return direction(
-                data_list[0], data_list[1], convention="meteo", to_positive=True
-            ).astype(self.param.dtype)
-        return getattr(np, self.param.combine)(data_list, axis=0)
-
->>>>>>> 988ae75b
     def retrieve_data(
         self, step: AnyStep, **kwargs
     ) -> Tuple[eccodes.GRIBMessage, np.ndarray]:
-        metadata = self.param.in_keys(step=str(step), **kwargs)
+        metadata = []
         data_list = []
-<<<<<<< HEAD
         template = None
-        for in_keys in metadata:
-            new_template, data = read_ensemble(
-                self.sources,
-                self.loc,
-                self.total,
-                dtype=self.param.dtype,
-                update=self._set_number,
-                index_func=self.index_func,
-                **in_keys,
+        for src in self.src_names:
+            src_config: Source = getattr(self.sources, src)
+            in_keys = self.param.in_keys(
+                src,
+                src_config.request,
+                step=str(step),
+                **kwargs,
+                **self.sources.overrides,
             )
-            data_list.append(data)
-            if template is None:
-                template = new_template
+            for param_req in expand(in_keys, "param"):
+                requests = list(expand(param_req, "type"))
+                config = src_config.model_copy(update={"request": requests})
+                new_template, data = read_ensemble(
+                    config,
+                    self.total,
+                    dtype=self.param.dtype,
+                    update=self._set_number,
+                    index_func=self.index_func,
+                )
+                metadata.append(param_req)
+                data_list.append(data)
+                if template is None:
+                    template = new_template
 
         assert template is not None, "No data fetched"
 
         _, data_list = self.param.preprocessing.apply(metadata, data_list)
         assert len(data_list) == 1, "More than one output of preprocessing"
         return (template, data_list[0])
-=======
-        for src in self.src_names:
-            src_config = getattr(self.sources, src)
-            in_keys = self.param.in_keys(
-                src, src_config.request, step=str(step), **kwargs, **self.sources.overrides
-            )
-            for param_req in expand(in_keys, "param"):
-                requests = list(expand(param_req, "type"))
-                config = src_config.model_copy(update={"request": requests})
-                template, data = read_ensemble(
-                    config,
-                    self.total,
-                    dtype=self.param.dtype,
-                    update=self._set_number,
-                    index_func=self.index_func,
-                )
-                data_list.append(data)
-        return (
-            template,
-            np.asarray(data_list)
-            # self.filter_data(self.combine_data(data_list), step, **kwargs) * self.param.scale,
-        )
->>>>>>> 988ae75b
 
     @property
     def name(self):
