--- conflicted
+++ resolved
@@ -162,10 +162,6 @@
         stream.seek(0)
         fdb_reader = stream
     return fdb_reader
-<<<<<<< HEAD
-
-=======
->>>>>>> 57311152
 
 
 def fdb_read(fdb, request, mir_options=None):
