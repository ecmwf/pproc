--- conflicted
+++ resolved
@@ -2,11 +2,7 @@
 from io import BytesIO
 import re
 import yaml
-<<<<<<< HEAD
-=======
-import itertools
 import os
->>>>>>> 27faf043
 
 import numpy as np
 import xarray as xr
