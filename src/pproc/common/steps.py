--- conflicted
+++ resolved
@@ -11,19 +11,11 @@
     def __init__(self, start_or_step, end=None):
         _set_frozen = lambda attr, val: object.__setattr__(self, attr, val)
         if isinstance(start_or_step, Step):
-<<<<<<< HEAD
-            object.__setattr__(self, "start", start_or_step.start)
-            object.__setattr__(self, "end", start_or_step.end)
-        else:
-            object.__setattr__(self, "start", int(start_or_step))
-            object.__setattr__(self, "end", None if end is None else int(end))
-=======
             _set_frozen("start", start_or_step.start)
             _set_frozen("end", start_or_step.end)
         else:
             _set_frozen("start", int(start_or_step))
             _set_frozen("end", None if end is None else int(end))
->>>>>>> 013364cb
 
     def __str__(self):
         if self.end is None:
