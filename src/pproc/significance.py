--- conflicted
+++ resolved
@@ -11,12 +11,7 @@
 
 from pproc.common.accumulation import Accumulator
 from pproc.common.grib_helpers import construct_message
-<<<<<<< HEAD
-from pproc.common.io import nan_to_missing, read_template
-=======
-from pproc.common.io import Target, nan_to_missing, target_from_location
-from pproc.common import parallel
->>>>>>> c5fb2096
+from pproc.common.io import nan_to_missing
 from pproc.common.parallel import (
     create_executor,
     parallel_data_retrieval,
@@ -111,14 +106,8 @@
 def signi_iteration(
     config: SigniConfig,
     param: SigniParamConfig,
-<<<<<<< HEAD
     recovery: Recovery,
-    template: Union[str, eccodes.GRIBMessage],
-=======
-    target: Target,
-    recovery: Optional[Recovery],
     template: eccodes.GRIBMessage,
->>>>>>> c5fb2096
     window_id: str,
     accum: Accumulator,
 ):
@@ -206,10 +195,6 @@
                 cfg.parallelisation.n_par_read,
                 window_manager.dims,
                 [requester],
-<<<<<<< HEAD
-                cfg.parallelisation.n_par_compute > 1,
-=======
->>>>>>> c5fb2096
             ):
                 ids = ", ".join(f"{k}={v}" for k, v in keys.items())
                 metadata, ens = data[0]
