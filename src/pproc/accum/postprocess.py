--- conflicted
+++ resolved
@@ -14,12 +14,8 @@
     target: Target,
     vmin: Optional[float] = None,
     vmax: Optional[float] = None,
-<<<<<<< HEAD
-=======
-    out_paramid: Optional[str] = None,
     out_accum_key: Optional[str] = None,
     out_accum_values: Optional[List[Any]] = None,
->>>>>>> c5fb2096
     out_keys: Optional[Dict[str, Any]] = None,
 ):
     """Post-process data and write to target
@@ -36,32 +32,6 @@
         Minimum output value
     vmax: float, optional
         Maximum output value
-<<<<<<< HEAD
-    out_keys: dict, optional
-        Extra GRIB keys to set on the output
-    """
-    start_index = template.get("number", 0)
-    for i, field in enumerate(ens.reshape((-1, ens.shape[-1]))):
-        if vmin is not None or vmax is not None:
-            np.clip(field, vmin, vmax, out=field)
-
-        index = start_index + i
-        tp = (
-            "pf" if index > 0 and template.get("type") == "cf" else template.get("type")
-        )
-
-        out_keys = {} if out_keys is None else out_keys
-        if callable(out_keys):
-            out_keys = out_keys(tp)
-
-        grib_keys = {
-            **out_keys,
-            "perturbationNumber": index,
-        }
-        grib_keys.setdefault("type", tp)
-=======
-    out_paramid: str, optional
-        Parameter ID to set on the output
     out_accum_key: str, optional
         Accumulation key to set on the output, if number of output fields does not match inputs
     out_accum_values: list, optional
@@ -83,7 +53,7 @@
         if vmin is not None or vmax is not None:
             np.clip(field, vmin, vmax, out=field)
 
-        grib_keys = out_keys.copy()
+        grib_keys = {} if out_keys is None else out_keys.copy()
         if len(out_arrays) != len(metadata):
             grib_keys[out_accum_key] = (
                 i if not out_accum_values else out_accum_values[i]
@@ -91,9 +61,6 @@
             template = metadata[0]
         else:
             template = metadata[i]
-        if out_paramid is not None:
-            grib_keys["paramId"] = out_paramid
->>>>>>> c5fb2096
         message = construct_message(template, grib_keys)
         message.set_array("values", nan_to_missing(message, field))
         target.write(message)