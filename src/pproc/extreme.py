#!/usr/bin/env python3
#
# (C) Copyright 1996- ECMWF.
#
# This software is licensed under the terms of the Apache Licence Version 2.0
# which can be obtained at http://www.apache.org/licenses/LICENSE-2.0.
#
# In applying this licence, ECMWF does not waive the privileges and immunities
# granted to it by virtue of its status as an intergovernmental organisation nor
# does it submit to any jurisdiction.


import os
import numpy as np
import sys
from datetime import datetime, timedelta
import functools
import concurrent.futures as fut
import multiprocessing

import pyfdb
import eccodes
from meteokit import extreme
from pproc import common
from pproc.common.parallel import (
    SynchronousExecutor,
    QueueingExecutor,
    parallel_data_retrieval,
)


class ExtremeVariables:
    def __init__(self, efi_cfg):
        self.eps = float(efi_cfg["eps"])
        self.sot = list(map(int, efi_cfg["sot"]))


def read_clim(fdb, climatology, window, n_clim=101):

    req = climatology["clim_keys"].copy()
    assert "date" in req
    req["time"] = "0000"
    req["quantile"] = ["{}:100".format(i) for i in range(n_clim)]
    if window.name in climatology.get("steps", {}):
        req["step"] = climatology["steps"][window.name]
    else:
        req["step"] = window.name

    print("Climatology request: ", req)
    da_clim = common.fdb_read(fdb, req)
    assert da_clim.values.shape[0] == n_clim
    da_clim_sorted = da_clim.reindex(quantile=[f"{x}:100" for x in range(n_clim)])
    print(da_clim_sorted)

    return np.asarray(da_clim_sorted.values), da_clim.attrs["grib_template"]


def extreme_template(window, template_fc, template_clim):

    template_ext = template_fc.copy()

    for key, value in window.config_grib_header.items():
        template_ext[key] = value

    # EFI specific stuff
    template_ext["stepRange"] = window.name
    if int(template_ext["timeRangeIndicator"]) == 3:
        if template_ext["numberIncludedInAverage"] == 0:
            template_ext["numberIncludedInAverage"] = len(window.steps)
        template_ext["numberMissingFromAveragesOrAccumulations"] = 0

    # set clim keys
    clim_keys = [
        "powerOfTenUsedToScaleClimateWeight",
        "weightAppliedToClimateMonth1",
        "firstMonthUsedToBuildClimateMonth1",
        "lastMonthUsedToBuildClimateMonth1",
        "firstMonthUsedToBuildClimateMonth2",
        "lastMonthUsedToBuildClimateMonth2",
        "numberOfBitsContainingEachPackedValue",
    ]
    for key in clim_keys:
        template_ext[key] = template_clim[key]

    # set fc keys
    fc_keys = [
        "date",
        "subCentre",
        "totalNumber",
    ]
    for key in fc_keys:
        template_ext[key] = template_fc[key]

    return template_ext


def efi_template(template):
    template_efi = template.copy()
    template_efi["marsType"] = 27
    template_efi["efiOrder"] = 0
    template_efi["number"] = 0
    return template_efi


def efi_template_control(template):
    template_efi = template.copy()
    template_efi["marsType"] = 28
    template_efi["efiOrder"] = 0
    template_efi["totalNumber"] = 1
    template_efi["number"] = 0
    return template_efi


def sot_template(template, sot):
    template_sot = template.copy()
    template_sot["marsType"] = 38
    template_sot["number"] = sot
    if sot == 90:
        template_sot["efiOrder"] = 99
    elif sot == 10:
        template_sot["efiOrder"] = 1
    else:
        raise Exception(
            "SOT value '{sot}' not supported in template! Only accepting 10 and 90"
        )
    return template_sot


def efi_sot(
    cfg, param, climatology, efi_vars, recovery, template_filename, window_id, window
):
    with common.ResourceMeter(f"Window {window.suffix}, computing EFI/SOT"):

        fdb = pyfdb.FDB()
        message_template = (
            template_filename
            if isinstance(template_filename, eccodes.highlevel.message.GRIBMessage)
            else common.io.read_template(template_filename)
        )

        clim, template_clim = read_clim(fdb, climatology, window)
        print(f"Climatology array: {clim.shape}")

        template_extreme = extreme_template(window, message_template, template_clim)

        control_index = param.get_type_index("cf", default=None)
        if control_index is not None:
            efi_control = extreme.efi(clim, window.step_values[control_index], efi_vars.eps)
            template_efi = efi_template_control(template_extreme)

            out_file = os.path.join(
                cfg.out_dir, f"efi_control_{param.name}_{window.suffix}.grib"
            )
            target = common.target_factory(cfg.target, out_file=out_file, fdb=fdb)
            common.write_grib(target, template_efi, efi_control)

        efi = extreme.efi(clim, window.step_values, efi_vars.eps)
        template_efi = efi_template(template_extreme)

        out_file = os.path.join(cfg.out_dir, f"efi_{param.name}_{window.suffix}.grib")
        target = common.target_factory(cfg.target, out_file=out_file, fdb=fdb)
        common.write_grib(target, template_efi, efi)

        sot = {}
        for perc in efi_vars.sot:

            sot[perc] = extreme.sot(clim, window.step_values, perc, efi_vars.eps)
            template_sot = sot_template(template_extreme, perc)

            out_file = os.path.join(
                cfg.out_dir, f"sot{perc}_{param.name}_{window.suffix}.grib"
            )
            target = common.target_factory(cfg.target, out_file=out_file, fdb=fdb)
            common.write_grib(target, template_sot, sot[perc])

        fdb.flush()
        recovery.add_checkpoint(param.name, window_id)


class ConfigExtreme(common.Config):
    def __init__(self, args):
        super().__init__(args)

        self.fc_date = datetime.strptime(str(self.options["fc_date"]), "%Y%m%d%H")

<<<<<<< HEAD
        self.members = int(self.options["members"])
        self.n_par_compute = self.options.get("n_par_compute", 1)
        self.n_par_read = self.options.get("n_par_read", 1)
        self.window_queue_size = self.options.get("queue_size", self.n_par_compute)
=======
        if isinstance(self.options["members"], dict):
            self.members = range(self.options["members"]["start"], self.options["members"]["end"] + 1)
        else:
            self.members = int(self.options["members"])

        self.n_par = self.options.get("n_par", 1)
        self.window_queue_size = self.options.get("queue_size", 100)
>>>>>>> 071928ce

        self.root_dir = self.options["root_dir"]
        self.out_dir = os.path.join(
            self.root_dir, "efi_test", self.fc_date.strftime("%Y%m%d%H")
        )

        self.target = self.options["target"]
        self.global_input_cfg = self.options.get("global_input_keys", {})
        self.global_output_cfg = self.options.get("global_output_keys", {})

        print(f"Forecast date is {self.fc_date}")
        print(f"Root directory is {self.root_dir}")


def main(args=None):
    sys.stdout.reconfigure(line_buffering=True)

    parser = common.default_parser(
        "Compute EFI and SOT from forecast and climatology for one parameter"
    )
    args = parser.parse_args(args)
    cfg = ConfigExtreme(args)
    manager = multiprocessing.Manager()
    recovery = common.Recovery(
        cfg.root_dir, args.config, cfg.fc_date, args.recover, manager.Lock()
    )
    last_checkpoint = recovery.last_checkpoint()
    executor = (
        SynchronousExecutor()
        if cfg.n_par_compute == 1
        else QueueingExecutor(cfg.n_par_compute, cfg.window_queue_size)
    )

    with executor:
        for param_name, param_cfg in sorted(cfg.options["parameters"].items()):
            param = common.create_parameter(
                param_name, cfg.fc_date, cfg.global_input_cfg, param_cfg, cfg.members
            )
            window_manager = common.WindowManager(param_cfg, cfg.global_output_cfg)
            efi_vars = ExtremeVariables(param_cfg)

            if last_checkpoint:
                if param_name not in last_checkpoint:
                    print(f"Recovery: skipping completed param {param_name}")
                    continue
                checkpointed_windows = [
                    recovery.checkpoint_identifiers(x)[1]
                    for x in recovery.checkpoints
                    if param_name in x
                ]
                window_manager.delete_windows(checkpointed_windows)
                print(
                    f"Recovery: param {param_name} looping from step {window_manager.unique_steps[0]}"
                )
                last_checkpoint = None  # All remaining params have not been run

            efi_partial = functools.partial(
                efi_sot, cfg, param, param_cfg["climatology"], efi_vars, recovery
            )
            for step, retrieved_data in parallel_data_retrieval(
                cfg.n_par_read,
                window_manager.unique_steps,
                [param],
                cfg.n_par_compute > 1,
            ):
                with common.ResourceMeter(f"Process step {step}"):
                    template, data = retrieved_data[0]

                    completed_windows = window_manager.update_windows(step, data)
                    for window_id, window in completed_windows:
                        executor.submit(efi_partial, template, window_id, window)

            executor.wait()

        recovery.clean_file()


if __name__ == "__main__":
    main()<|MERGE_RESOLUTION|>--- conflicted
+++ resolved
@@ -183,20 +183,13 @@
 
         self.fc_date = datetime.strptime(str(self.options["fc_date"]), "%Y%m%d%H")
 
-<<<<<<< HEAD
-        self.members = int(self.options["members"])
-        self.n_par_compute = self.options.get("n_par_compute", 1)
-        self.n_par_read = self.options.get("n_par_read", 1)
-        self.window_queue_size = self.options.get("queue_size", self.n_par_compute)
-=======
         if isinstance(self.options["members"], dict):
             self.members = range(self.options["members"]["start"], self.options["members"]["end"] + 1)
         else:
             self.members = int(self.options["members"])
-
-        self.n_par = self.options.get("n_par", 1)
-        self.window_queue_size = self.options.get("queue_size", 100)
->>>>>>> 071928ce
+        self.n_par_compute = self.options.get("n_par_compute", 1)
+        self.n_par_read = self.options.get("n_par_read", 1)
+        self.window_queue_size = self.options.get("queue_size", self.n_par_compute)
 
         self.root_dir = self.options["root_dir"]
         self.out_dir = os.path.join(
