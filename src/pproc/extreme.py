--- conflicted
+++ resolved
@@ -20,28 +20,10 @@
 from pproc import common
 
 
-<<<<<<< HEAD
-def read_grib_file(in_file):
-    reader = eccodes.FileReader(in_file)
-=======
-def climatology_date(fc_date):
-
-    weekday = fc_date.weekday()
-
-    # friday to monday -> take previous monday clim, else previous thursday clim
-    if weekday == 0 or weekday > 3:
-        clim_date = fc_date - timedelta(days=(weekday + 4) % 7)
-    else:
-        clim_date = fc_date - timedelta(days=weekday)
-
-    return clim_date
-
-
 class ExtremeVariables:
     def __init__(self, efi_cfg):
         self.eps = float(efi_cfg["eps"])
         self.sot = list(map(int, efi_cfg["sot"]))
->>>>>>> c3e6da09
 
 
 def read_clim(cfg, clim_keys, window, n_clim=101):
@@ -139,16 +121,12 @@
         self.members = int(self.options["members"])
         self.fdb = pyfdb.FDB()
 
-<<<<<<< HEAD
-        self.clim_date = self.options.get('clim_date', common.climatology_date(self.fc_date))
-=======
         self.root_dir = self.options["root_dir"]
         self.out_dir = os.path.join(
             self.root_dir, "efi_test", self.fc_date.strftime("%Y%m%d%H")
         )
->>>>>>> c3e6da09
-
-        self.clim_date = self.options.get("clim_date", climatology_date(self.fc_date))
+
+        self.clim_date = self.options.get("clim_date", common.climatology_date(self.fc_date))
 
         self.target = self.options["target"]
         self.global_input_cfg = self.options.get("global_input_keys", {})
