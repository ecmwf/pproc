#!/usr/bin/env python3
#
# (C) Copyright 1996- ECMWF.
#
# This software is licensed under the terms of the Apache Licence Version 2.0
# which can be obtained at http://www.apache.org/licenses/LICENSE-2.0.
#
# In applying this licence, ECMWF does not waive the privileges and immunities
# granted to it by virtue of its status as an intergovernmental organisation nor
# does it submit to any jurisdiction.


import numpy as np
import sys
from datetime import datetime
import functools
import signal

import eccodes
from meteokit import extreme
from meters import ResourceMeter
from pproc import common
from pproc.common import parallel
from pproc.common.parallel import (
    SynchronousExecutor,
    QueueingExecutor,
    parallel_data_retrieval,
    sigterm_handler,
)


class ExtremeVariables:
    def __init__(self, efi_cfg):
        self.eps = float(efi_cfg["eps"])
        self.sot = list(map(int, efi_cfg["sot"]))
        self.compute_efi = efi_cfg.get("compute_efi", True)
        self.compute_sot = efi_cfg.get("compute_sot", True)
        self.compute_cpf = efi_cfg.get("compute_cpf", False)


def read_clim(fdb, climatology, window, n_clim=101, overrides={}):
    req = climatology["clim_keys"].copy()
    assert "date" in req
    req["time"] = "0000"
    req["quantile"] = ["{}:100".format(i) for i in range(n_clim)]
    if window.name in climatology.get("steps", {}):
        req["step"] = climatology["steps"][window.name]
    else:
        req["step"] = window.name
    req.update(overrides)

    print("Climatology request: ", req)
    da_clim = common.fdb_read(fdb, req)
    assert da_clim.values.shape[0] == n_clim
    da_clim_sorted = da_clim.reindex(quantile=[f"{x}:100" for x in range(n_clim)])
    print(da_clim_sorted)

    return np.asarray(da_clim_sorted.values), da_clim.attrs["grib_template"]


def extreme_template(window, template_fc, template_clim):

    template_ext = template_fc.copy()

    for key, value in window.config_grib_header.items():
        template_ext[key] = value

    # EFI specific stuff
    template_ext["stepRange"] = window.name
    if int(template_ext["timeRangeIndicator"]) == 3:
        if template_ext["numberIncludedInAverage"] == 0:
            template_ext["numberIncludedInAverage"] = len(window.steps)
        template_ext["numberMissingFromAveragesOrAccumulations"] = 0

    # set clim keys
    clim_keys = [
        "versionNumberOfExperimentalSuite",
        "implementationDateOfModelCycle",
        "numberOfReforecastYearsInModelClimate",
        "numberOfDaysInClimateSamplingWindow",
        "sampleSizeOfModelClimate",
        "versionOfModelClimate",
        "numberOfBitsContainingEachPackedValue",
    ]
    for key in clim_keys:
        template_ext[key] = template_clim[key]

    # set fc keys
    fc_keys = [
        "date",
        "subCentre",
        "totalNumber",
    ]
    for key in fc_keys:
        template_ext[key] = template_fc[key]

    return template_ext


def efi_template(template):
    template_efi = template.copy()
    template_efi["marsType"] = 27
    template_efi["efiOrder"] = 0
    template_efi["number"] = 0
    return template_efi


def efi_template_control(template):
    template_efi = template.copy()
    template_efi["marsType"] = 28
    template_efi["efiOrder"] = 0
    template_efi["totalNumber"] = 1
    template_efi["number"] = 0
    return template_efi


def sot_template(template, sot):
    template_sot = template.copy()
    template_sot["marsType"] = 38
    template_sot["number"] = sot
    if sot == 90:
        template_sot["efiOrder"] = 99
    elif sot == 10:
        template_sot["efiOrder"] = 1
    else:
        raise Exception(
            "SOT value '{sot}' not supported in template! Only accepting 10 and 90"
        )
    return template_sot


def cpf_template(template):
    template_cpf = template.copy()
    template_cpf["number"] = 0
    template_cpf["bitsPerValue"] = 24
    # TODO: add proper GRIB labelling once available
    return template_cpf


def efi_sot(
    cfg, param, climatology, efi_vars, recovery, template_filename, window_id, window
):
<<<<<<< HEAD
    with common.ResourceMeter(f"Window {window.suffix}, computing indices"):
=======
    with ResourceMeter(f"Window {window.suffix}, computing EFI/SOT"):
>>>>>>> 2a03e656
        message_template = (
            template_filename
            if isinstance(template_filename, eccodes.highlevel.message.GRIBMessage)
            else common.io.read_template(template_filename)
        )

        clim, template_clim = read_clim(
            common.io.fdb(), climatology, window, overrides=cfg.override_input
        )
        print(f"Climatology array: {clim.shape}")

        template_extreme = extreme_template(window, message_template, template_clim)

        if efi_vars.compute_efi:
            control_index = param.get_type_index("cf", default=None)
            if control_index is not None:
                efi_control = extreme.efi(
                    clim, window.step_values[control_index], efi_vars.eps
                )
                template_efi = efi_template_control(template_extreme)
                common.write_grib(cfg.out_efi, template_efi, efi_control)

            efi = extreme.efi(clim, window.step_values, efi_vars.eps)
            template_efi = efi_template(template_extreme)
            common.write_grib(cfg.out_efi, template_efi, efi)

        if efi_vars.compute_sot:
            sot = {}
            for perc in efi_vars.sot:
                sot[perc] = extreme.sot(clim, window.step_values, perc, efi_vars.eps)
                template_sot = sot_template(template_extreme, perc)
                common.write_grib(cfg.out_sot, template_sot, sot[perc])

        if efi_vars.compute_cpf:
            cpf = 100 * extreme.cpf(clim.astype(np.float32), window.step_values.astype(np.float32), sort_clim=False, sort_ens=True)
            template_cpf = cpf_template(template_extreme)
            common.write_grib(cfg.out_cpf, template_cpf, cpf)

        cfg.out_efi.flush()
        cfg.out_sot.flush()
        recovery.add_checkpoint(param.name, window_id)


class ConfigExtreme(common.Config):
    def __init__(self, args):
        super().__init__(args)

        self.fc_date = datetime.strptime(str(self.options["fc_date"]), "%Y%m%d%H")

        if isinstance(self.options["members"], dict):
            self.members = range(
                self.options["members"]["start"], self.options["members"]["end"] + 1
            )
        else:
            self.members = int(self.options["members"])
        self.n_par_compute = self.options.get("n_par_compute", 1)
        self.n_par_read = self.options.get("n_par_read", 1)
        self.window_queue_size = self.options.get("queue_size", self.n_par_compute)

        self.root_dir = self.options["root_dir"]

        self.global_input_cfg = self.options.get("global_input_keys", {})
        self.global_output_cfg = self.options.get("global_output_keys", {})

        for attr in ["out_efi", "out_sot", "out_cpf"]:
            location = getattr(args, attr)
            target = common.io.target_from_location(
                location, overrides=self.override_output
            )
            if self.n_par_compute > 1:
                target.enable_parallel(parallel)
            if args.recover:
                target.enable_recovery()
            self.__setattr__(attr, target)

        print(f"Forecast date is {self.fc_date}")
        print(f"Root directory is {self.root_dir}")


def main(args=None):
    sys.stdout.reconfigure(line_buffering=True)
    signal.signal(signal.SIGTERM, sigterm_handler)

    parser = common.default_parser("Compute extreme indices from forecast and climatology")
    parser.add_argument("--out_efi", required=True, help="Target for EFI")
    parser.add_argument("--out_sot", required=True, help="Target for SOT")
    parser.add_argument("--out_cpf", default="null:", help="Target for CPF")
    args = parser.parse_args(args)
    cfg = ConfigExtreme(args)
    recovery = common.Recovery(
        cfg.root_dir, args.config, cfg.fc_date, args.recover
    )
    last_checkpoint = recovery.last_checkpoint()
    executor = (
        SynchronousExecutor()
        if cfg.n_par_compute == 1
        else QueueingExecutor(cfg.n_par_compute, cfg.window_queue_size, initializer=signal.signal,
                              initargs=(signal.SIGTERM, signal.SIG_DFL))
    )

    with executor:
        for param_name, param_cfg in sorted(cfg.options["parameters"].items()):
            param = common.create_parameter(
                param_name,
                cfg.fc_date,
                cfg.global_input_cfg,
                param_cfg,
                cfg.members,
                cfg.override_input,
            )
            window_manager = common.WindowManager(param_cfg, cfg.global_output_cfg)
            efi_vars = ExtremeVariables(param_cfg)

            if last_checkpoint:
                if param_name not in last_checkpoint:
                    print(f"Recovery: skipping completed param {param_name}")
                    continue
                checkpointed_windows = [
                    recovery.checkpoint_identifiers(x)[1]
                    for x in recovery.checkpoints
                    if param_name in x
                ]
                window_manager.delete_windows(checkpointed_windows)
                print(
                    f"Recovery: param {param_name} looping from step {window_manager.unique_steps[0]}"
                )
                last_checkpoint = None  # All remaining params have not been run

            efi_partial = functools.partial(
                efi_sot, cfg, param, param_cfg["climatology"], efi_vars, recovery
            )
            for step, retrieved_data in parallel_data_retrieval(
                cfg.n_par_read,
                window_manager.unique_steps,
                [param],
                cfg.n_par_compute > 1, 
                initializer=signal.signal,
                initargs=(signal.SIGTERM, signal.SIG_DFL)
            ):
                with ResourceMeter(f"Process step {step}"):
                    template, data = retrieved_data[0]
                    assert data.ndim == 2

                    completed_windows = window_manager.update_windows(step, data)
                    for window_id, window in completed_windows:
                        executor.submit(efi_partial, template, window_id, window)

            executor.wait()

        recovery.clean_file()


if __name__ == "__main__":
    main()<|MERGE_RESOLUTION|>--- conflicted
+++ resolved
@@ -140,11 +140,7 @@
 def efi_sot(
     cfg, param, climatology, efi_vars, recovery, template_filename, window_id, window
 ):
-<<<<<<< HEAD
-    with common.ResourceMeter(f"Window {window.suffix}, computing indices"):
-=======
-    with ResourceMeter(f"Window {window.suffix}, computing EFI/SOT"):
->>>>>>> 2a03e656
+    with ResourceMeter(f"Window {window.suffix}, computing indices"):
         message_template = (
             template_filename
             if isinstance(template_filename, eccodes.highlevel.message.GRIBMessage)
