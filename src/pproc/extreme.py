#!/usr/bin/env python3
#
# (C) Copyright 1996- ECMWF.
#
# This software is licensed under the terms of the Apache Licence Version 2.0
# which can be obtained at http://www.apache.org/licenses/LICENSE-2.0.
#
# In applying this licence, ECMWF does not waive the privileges and immunities
# granted to it by virtue of its status as an intergovernmental organisation nor
# does it submit to any jurisdiction.


import sys
import functools
<<<<<<< HEAD
import numpy as np
=======
import signal
from typing import Dict, Any, Union
>>>>>>> c5fb2096

import eccodes
from meters import ResourceMeter
from conflator import Conflator

from pproc import common
<<<<<<< HEAD
from pproc.common.accumulation import Accumulator
from pproc.common.grib_helpers import construct_message
from pproc.common.window_manager import WindowManager
from pproc.common.recovery import create_recovery, Recovery
from pproc.common.parallel import create_executor, parallel_data_retrieval
from pproc.common.param_requester import ParamRequester
from pproc.config.types import ExtremeParamConfig, ExtremeConfig
from pproc.signi.clim import retrieve_clim


def read_clim(
    config: ExtremeConfig,
    param: ExtremeParamConfig,
    accum: Accumulator,
    n_clim: int = 101,
) -> tuple[np.ndarray, eccodes.GRIBMessage]:
=======
from pproc.common import parallel
from pproc.common.accumulation import Accumulator
from pproc.common.parallel import (
    SynchronousExecutor,
    QueueingExecutor,
    parallel_data_retrieval,
    sigterm_handler,
)
from pproc.common.param_requester import ParamConfig, ParamRequester
from pproc.extremes.grib import extreme_template
from pproc.extremes.indices import SUPPORTED_INDICES, create_indices
from pproc.signi.clim import retrieve_clim


DEFAULT_INDICES = ["efi", "sot"]


class ExtremeParamConfig(ParamConfig):
    def __init__(
        self, name: str, options: Dict[str, Any], overrides: Dict[str, Any] = {}
    ):
        options = options.copy()
        clim_options = options.pop("clim")
        super().__init__(name, options, overrides)
        self.clim_param = ParamConfig(f"clim_{name}", clim_options)
        self.indices = create_indices(options, DEFAULT_INDICES)
        self.allow_grib1_to_grib2 = options.get("allow_grib1_to_grib2", False)


class ConfigExtreme(common.Config):
    def __init__(self, args):
        super().__init__(args)

        self.fc_date = datetime.strptime(str(self.options["fc_date"]), "%Y%m%d%H")
        self.members = self.options.get("num_members", 51)
        self.total_fields = self.options.get("total_fields", self.members)
        self.n_par_compute = self.options.get("n_par_compute", 1)
        self.n_par_read = self.options.get("n_par_read", 1)
        self.window_queue_size = self.options.get("queue_size", self.n_par_compute)

        self.root_dir = self.options["root_dir"]
        self.out_keys = self.options.get("out_keys", {})

        self.sources = self.options.get("sources", {})

        self.steps = self.options.get("steps", [])
        self.windows = self.options.get("windows", [])

        self.parameters = [
            ExtremeParamConfig(pname, popt, overrides=self.override_input)
            for pname, popt in self.options["parameters"].items()
        ]
        self.clim_loc = args.in_clim

        self.targets = {}
        for index in SUPPORTED_INDICES:
            attr = f"out_{index}"
            location = getattr(args, attr)
            target = common.io.target_from_location(
                location, overrides=self.override_output
            )
            if self.n_par_compute > 1:
                target.enable_parallel(parallel)
            if args.recover:
                target.enable_recovery()
            self.targets[index] = target


def read_clim(
    config: ConfigExtreme,
    param: ExtremeParamConfig,
    accum: Accumulator,
    n_clim: int = 101,
):
>>>>>>> c5fb2096
    grib_keys = accum.grib_keys()
    clim_step = grib_keys.get("stepRange", grib_keys.get("step", None))
    clim_request = param.sources["clim"]["request"]
    clim_request["quantile"] = ["{}:100".format(i) for i in range(n_clim)]
    step = clim_request.get("step", {}).get(clim_step, clim_step)
    clim_accum, clim_template = retrieve_clim(
        param,
        config.sources,
        "clim",
        n_clim,
        index_func=lambda x: int(x.get("quantile").split(":")[0]),
        step=step,
    )
    return clim_accum.values, clim_template


<<<<<<< HEAD
def extreme_template(
    accum: Accumulator,
    template_fc: eccodes.GRIBMessage,
    template_clim: eccodes.GRIBMessage,
) -> eccodes.GRIBMessage:

    template_ext = construct_message(template_fc, accum.grib_keys())
    grib_keys = {}

    edition = template_ext["edition"]
    clim_edition = template_clim["edition"]
    if edition == 1 and clim_edition == 1:
        # EFI specific stuff
        if int(template_ext["timeRangeIndicator"]) == 3:
            if template_ext["numberIncludedInAverage"] == 0:
                grib_keys["numberIncludedInAverage"] = len(accum)
            grib_keys["numberMissingFromAveragesOrAccumulations"] = 0

        # set clim keys
        clim_keys = [
            "versionNumberOfExperimentalSuite",
            "implementationDateOfModelCycle",
            "numberOfReforecastYearsInModelClimate",
            "numberOfDaysInClimateSamplingWindow",
            "sampleSizeOfModelClimate",
            "versionOfModelClimate",
        ]
        for key in clim_keys:
            grib_keys[key] = template_clim[key]

        # set fc keys
        fc_keys = [
            "date",
            "subCentre",
            "totalNumber",
        ]
        for key in fc_keys:
            grib_keys[key] = template_fc[key]
    elif edition == 2 and clim_edition == 2:
        clim_keys = [
            "typeOfReferenceDataset",
            "yearOfStartOfReferencePeriod",
            "dayOfStartOfReferencePeriod",
            "monthOfStartOfReferencePeriod",
            "hourOfStartOfReferencePeriod",
            "minuteOfStartOfReferencePeriod",
            "secondOfStartOfReferencePeriod",
            "sampleSizeOfReferencePeriod",
            "numberOfReferencePeriodTimeRanges",
            "typeOfStatisticalProcessingForTimeRangeForReferencePeriod",
            "indicatorOfUnitForTimeRangeForReferencePeriod",
            "lengthOfTimeRangeForReferencePeriod",
        ]
        grib_keys.update(
            {
                "productDefinitionTemplateNumber": 105,
                **{key: template_clim[key] for key in clim_keys},
            }
        )
    else:
        raise Exception(
            f"Unsupported GRIB edition {edition} and clim edition {clim_edition}"
        )

    template_ext.set(grib_keys)
    return template_ext


def efi_template(template: eccodes.GRIBMessage) -> eccodes.GRIBMessage:
    template_efi = template.copy()
    template_efi["marsType"] = 27

    edition = template_efi["edition"]
    if edition == 1:
        template_efi["efiOrder"] = 0
        template_efi["number"] = 0
    elif edition == 2:
        grib_set = {"typeOfRelationToReferenceDataset": 20, "typeOfProcessedData": 5}
        template_efi.set(grib_set)
    else:
        raise Exception(f"Unsupported GRIB edition {edition}")
    return template_efi


def efi_template_control(template: eccodes.GRIBMessage) -> eccodes.GRIBMessage:
    template_efi = template.copy()
    template_efi["marsType"] = 28

    edition = template_efi["edition"]
    if edition == 1:
        template_efi["efiOrder"] = 0
        template_efi["totalNumber"] = 1
        template_efi["number"] = 0
    elif edition == 2:
        grib_set = {"typeOfRelationToReferenceDataset": 20, "typeOfProcessedData": 3}
        template_efi.set(grib_set)
    else:
        raise Exception(f"Unsupported GRIB edition {edition}")
    return template_efi


def sot_template(template: eccodes.GRIBMessage, sot: float) -> eccodes.GRIBMessage:
    template_sot = template.copy()
    template_sot["marsType"] = 38

    if sot == 90:
        efi_order = 99
    elif sot == 10:
        efi_order = 1
    else:
        raise Exception(
            f"SOT value '{sot}' not supported in template! Only accepting 10 and 90"
        )
    edition = template_sot["edition"]
    if edition == 1:
        template_sot["number"] = sot
        template_sot["efiOrder"] = efi_order
    elif edition == 2:
        grib_set = {
            "typeOfRelationToReferenceDataset": 21,
            "typeOfProcessedData": 5,
            "numberOfAdditionalParametersForReferencePeriod": 2,
            "scaleFactorOfAdditionalParameterForReferencePeriod": [0, 0],
            "scaledValueOfAdditionalParameterForReferencePeriod": [sot, efi_order],
        }
        template_sot.set(grib_set)
    else:
        raise Exception(f"Unsupported GRIB edition {edition}")
    return template_sot


def efi_sot(
    cfg: ExtremeConfig,
    param: ExtremeParamConfig,
    recovery: Recovery,
    template_filename: str,
    window_id: str,
    accum: Accumulator,
):
    with ResourceMeter(f"Window {window_id}, computing EFI/SOT"):
        message_template = (
            template_filename
            if isinstance(template_filename, eccodes.highlevel.message.GRIBMessage)
            else common.io.read_template(template_filename)
        )

        clim, template_clim = read_clim(cfg, param.clim, accum)
=======
def compute_indices(
    cfg: ConfigExtreme,
    param: ExtremeParamConfig,
    recovery: common.Recovery,
    message_template: eccodes.GRIBMessage,
    window_id: str,
    accum: Accumulator,
):
    with ResourceMeter(f"Window {window_id}, computing indices"):
        clim, template_clim = read_clim(cfg, param, accum)
>>>>>>> c5fb2096
        print(f"Climatology array: {clim.shape}")

        template_extreme = extreme_template(
            accum,
            message_template,
            template_clim,
            allow_grib1_to_grib2=param.allow_grib1_to_grib2,
        )

        ens = accum.values
        assert ens is not None

<<<<<<< HEAD
        if message_template.get("type") in ["cf", "fc"]:
            efi_control = extreme.efi(clim, ens[:1, :], param.eps)
            template_efi = efi_template_control(template_extreme)
            common.io.write_grib(cfg.outputs.efi.target, template_efi, efi_control)

        efi = extreme.efi(clim, ens, param.eps)
        template_efi = efi_template(template_extreme)
        common.io.write_grib(cfg.outputs.efi.target, template_efi, efi)
        cfg.outputs.efi.target.flush()

        sot = {}
        for perc in param.sot:
            sot[perc] = extreme.sot(clim, ens, perc, param.eps)
            template_sot = sot_template(template_extreme, perc)
            common.io.write_grib(cfg.outputs.sot.target, template_sot, sot[perc])
        cfg.outputs.sot.target.flush()

        recovery.add_checkpoint(param=param.name, window=window_id)
=======
        for name, index in param.indices.items():
            target = cfg.targets[name]
            index.compute(clim, ens, target, message_template, template_extreme)
            target.flush()

        recovery.add_checkpoint(param.name, window_id)
>>>>>>> c5fb2096


def main():
    sys.stdout.reconfigure(line_buffering=True)
<<<<<<< HEAD
=======
    signal.signal(signal.SIGTERM, sigterm_handler)

    parser = common.default_parser(
        "Compute extreme indices from forecast and climatology"
    )
    parser.add_argument("--in-ens", required=True, help="Source for forecast")
    parser.add_argument("--in-clim", required=True, help="Source for climatology")
    for index in SUPPORTED_INDICES:
        parser.add_argument(
            f"--out-{index}", default="null:", help=f"Target for {index.upper()}"
        )
    args = parser.parse_args(args)
    cfg = ConfigExtreme(args)
    recovery = common.Recovery(cfg.root_dir, args.config, cfg.fc_date, args.recover)
    last_checkpoint = recovery.last_checkpoint()
    executor = (
        SynchronousExecutor()
        if cfg.n_par_compute == 1
        else QueueingExecutor(
            cfg.n_par_compute,
            cfg.window_queue_size,
            initializer=signal.signal,
            initargs=(signal.SIGTERM, signal.SIG_DFL),
        )
    )
>>>>>>> c5fb2096

    cfg = Conflator(app_name="pproc-extreme", model=ExtremeConfig).load()
    cfg.print()
    recovery = create_recovery(cfg)

    with create_executor(cfg.parallelisation) as executor:
        for param in cfg.parameters:
            print(f"Processing {param.name}")
            window_manager = WindowManager(
                param.accumulations,
                {
                    **cfg.outputs.default.metadata,
                    **param.metadata,
                },
            )
            checkpointed_windows = [
                x["window"] for x in recovery.computed(param=param.name)
            ]
            new_start = window_manager.delete_windows(checkpointed_windows)
            if new_start is None:
                print(f"Recovery: skipping completed param {param.name}")
                continue

            print(f"Recovery: param {param.name} starting from step {new_start}")

<<<<<<< HEAD
            requester = ParamRequester(
                param, cfg.sources, cfg.total_fields, "fc"
            )
            efi_partial = functools.partial(efi_sot, cfg, param, recovery)
            for keys, data in parallel_data_retrieval(
                cfg.parallelisation.n_par_read,
                window_manager.dims,
                [requester],
                cfg.parallelisation.n_par_compute > 1,
            ):
                step = keys["step"]
                with ResourceMeter(f"Process step {step}"):
                    template, ens = data[0]
                    assert ens.ndim == 2
=======
            indices_partial = functools.partial(compute_indices, cfg, param, recovery)
            for keys, retrieved_data in parallel_data_retrieval(
                cfg.n_par_read,
                window_manager.dims,
                [requester],
                initializer=signal.signal,
                initargs=(signal.SIGTERM, signal.SIG_DFL),
            ):
                step = keys["step"]
                with ResourceMeter(f"Process step {step}"):
                    metadata, data = retrieved_data[0]
                    assert data.ndim == 2
>>>>>>> c5fb2096

                    completed_windows = window_manager.update_windows(keys, ens)
                    for window_id, accum in completed_windows:
                        executor.submit(indices_partial, metadata[0], window_id, accum)

            executor.wait()
    recovery.clean_file()


if __name__ == "__main__":
    sys.exit(main())<|MERGE_RESOLUTION|>--- conflicted
+++ resolved
@@ -12,26 +12,19 @@
 
 import sys
 import functools
-<<<<<<< HEAD
 import numpy as np
-=======
-import signal
-from typing import Dict, Any, Union
->>>>>>> c5fb2096
 
 import eccodes
 from meters import ResourceMeter
 from conflator import Conflator
 
-from pproc import common
-<<<<<<< HEAD
 from pproc.common.accumulation import Accumulator
-from pproc.common.grib_helpers import construct_message
 from pproc.common.window_manager import WindowManager
 from pproc.common.recovery import create_recovery, Recovery
 from pproc.common.parallel import create_executor, parallel_data_retrieval
 from pproc.common.param_requester import ParamRequester
 from pproc.config.types import ExtremeParamConfig, ExtremeConfig
+from pproc.extremes.grib import extreme_template
 from pproc.signi.clim import retrieve_clim
 
 
@@ -41,82 +34,6 @@
     accum: Accumulator,
     n_clim: int = 101,
 ) -> tuple[np.ndarray, eccodes.GRIBMessage]:
-=======
-from pproc.common import parallel
-from pproc.common.accumulation import Accumulator
-from pproc.common.parallel import (
-    SynchronousExecutor,
-    QueueingExecutor,
-    parallel_data_retrieval,
-    sigterm_handler,
-)
-from pproc.common.param_requester import ParamConfig, ParamRequester
-from pproc.extremes.grib import extreme_template
-from pproc.extremes.indices import SUPPORTED_INDICES, create_indices
-from pproc.signi.clim import retrieve_clim
-
-
-DEFAULT_INDICES = ["efi", "sot"]
-
-
-class ExtremeParamConfig(ParamConfig):
-    def __init__(
-        self, name: str, options: Dict[str, Any], overrides: Dict[str, Any] = {}
-    ):
-        options = options.copy()
-        clim_options = options.pop("clim")
-        super().__init__(name, options, overrides)
-        self.clim_param = ParamConfig(f"clim_{name}", clim_options)
-        self.indices = create_indices(options, DEFAULT_INDICES)
-        self.allow_grib1_to_grib2 = options.get("allow_grib1_to_grib2", False)
-
-
-class ConfigExtreme(common.Config):
-    def __init__(self, args):
-        super().__init__(args)
-
-        self.fc_date = datetime.strptime(str(self.options["fc_date"]), "%Y%m%d%H")
-        self.members = self.options.get("num_members", 51)
-        self.total_fields = self.options.get("total_fields", self.members)
-        self.n_par_compute = self.options.get("n_par_compute", 1)
-        self.n_par_read = self.options.get("n_par_read", 1)
-        self.window_queue_size = self.options.get("queue_size", self.n_par_compute)
-
-        self.root_dir = self.options["root_dir"]
-        self.out_keys = self.options.get("out_keys", {})
-
-        self.sources = self.options.get("sources", {})
-
-        self.steps = self.options.get("steps", [])
-        self.windows = self.options.get("windows", [])
-
-        self.parameters = [
-            ExtremeParamConfig(pname, popt, overrides=self.override_input)
-            for pname, popt in self.options["parameters"].items()
-        ]
-        self.clim_loc = args.in_clim
-
-        self.targets = {}
-        for index in SUPPORTED_INDICES:
-            attr = f"out_{index}"
-            location = getattr(args, attr)
-            target = common.io.target_from_location(
-                location, overrides=self.override_output
-            )
-            if self.n_par_compute > 1:
-                target.enable_parallel(parallel)
-            if args.recover:
-                target.enable_recovery()
-            self.targets[index] = target
-
-
-def read_clim(
-    config: ConfigExtreme,
-    param: ExtremeParamConfig,
-    accum: Accumulator,
-    n_clim: int = 101,
-):
->>>>>>> c5fb2096
     grib_keys = accum.grib_keys()
     clim_step = grib_keys.get("stepRange", grib_keys.get("step", None))
     clim_request = param.sources["clim"]["request"]
@@ -133,166 +50,16 @@
     return clim_accum.values, clim_template
 
 
-<<<<<<< HEAD
-def extreme_template(
-    accum: Accumulator,
-    template_fc: eccodes.GRIBMessage,
-    template_clim: eccodes.GRIBMessage,
-) -> eccodes.GRIBMessage:
-
-    template_ext = construct_message(template_fc, accum.grib_keys())
-    grib_keys = {}
-
-    edition = template_ext["edition"]
-    clim_edition = template_clim["edition"]
-    if edition == 1 and clim_edition == 1:
-        # EFI specific stuff
-        if int(template_ext["timeRangeIndicator"]) == 3:
-            if template_ext["numberIncludedInAverage"] == 0:
-                grib_keys["numberIncludedInAverage"] = len(accum)
-            grib_keys["numberMissingFromAveragesOrAccumulations"] = 0
-
-        # set clim keys
-        clim_keys = [
-            "versionNumberOfExperimentalSuite",
-            "implementationDateOfModelCycle",
-            "numberOfReforecastYearsInModelClimate",
-            "numberOfDaysInClimateSamplingWindow",
-            "sampleSizeOfModelClimate",
-            "versionOfModelClimate",
-        ]
-        for key in clim_keys:
-            grib_keys[key] = template_clim[key]
-
-        # set fc keys
-        fc_keys = [
-            "date",
-            "subCentre",
-            "totalNumber",
-        ]
-        for key in fc_keys:
-            grib_keys[key] = template_fc[key]
-    elif edition == 2 and clim_edition == 2:
-        clim_keys = [
-            "typeOfReferenceDataset",
-            "yearOfStartOfReferencePeriod",
-            "dayOfStartOfReferencePeriod",
-            "monthOfStartOfReferencePeriod",
-            "hourOfStartOfReferencePeriod",
-            "minuteOfStartOfReferencePeriod",
-            "secondOfStartOfReferencePeriod",
-            "sampleSizeOfReferencePeriod",
-            "numberOfReferencePeriodTimeRanges",
-            "typeOfStatisticalProcessingForTimeRangeForReferencePeriod",
-            "indicatorOfUnitForTimeRangeForReferencePeriod",
-            "lengthOfTimeRangeForReferencePeriod",
-        ]
-        grib_keys.update(
-            {
-                "productDefinitionTemplateNumber": 105,
-                **{key: template_clim[key] for key in clim_keys},
-            }
-        )
-    else:
-        raise Exception(
-            f"Unsupported GRIB edition {edition} and clim edition {clim_edition}"
-        )
-
-    template_ext.set(grib_keys)
-    return template_ext
-
-
-def efi_template(template: eccodes.GRIBMessage) -> eccodes.GRIBMessage:
-    template_efi = template.copy()
-    template_efi["marsType"] = 27
-
-    edition = template_efi["edition"]
-    if edition == 1:
-        template_efi["efiOrder"] = 0
-        template_efi["number"] = 0
-    elif edition == 2:
-        grib_set = {"typeOfRelationToReferenceDataset": 20, "typeOfProcessedData": 5}
-        template_efi.set(grib_set)
-    else:
-        raise Exception(f"Unsupported GRIB edition {edition}")
-    return template_efi
-
-
-def efi_template_control(template: eccodes.GRIBMessage) -> eccodes.GRIBMessage:
-    template_efi = template.copy()
-    template_efi["marsType"] = 28
-
-    edition = template_efi["edition"]
-    if edition == 1:
-        template_efi["efiOrder"] = 0
-        template_efi["totalNumber"] = 1
-        template_efi["number"] = 0
-    elif edition == 2:
-        grib_set = {"typeOfRelationToReferenceDataset": 20, "typeOfProcessedData": 3}
-        template_efi.set(grib_set)
-    else:
-        raise Exception(f"Unsupported GRIB edition {edition}")
-    return template_efi
-
-
-def sot_template(template: eccodes.GRIBMessage, sot: float) -> eccodes.GRIBMessage:
-    template_sot = template.copy()
-    template_sot["marsType"] = 38
-
-    if sot == 90:
-        efi_order = 99
-    elif sot == 10:
-        efi_order = 1
-    else:
-        raise Exception(
-            f"SOT value '{sot}' not supported in template! Only accepting 10 and 90"
-        )
-    edition = template_sot["edition"]
-    if edition == 1:
-        template_sot["number"] = sot
-        template_sot["efiOrder"] = efi_order
-    elif edition == 2:
-        grib_set = {
-            "typeOfRelationToReferenceDataset": 21,
-            "typeOfProcessedData": 5,
-            "numberOfAdditionalParametersForReferencePeriod": 2,
-            "scaleFactorOfAdditionalParameterForReferencePeriod": [0, 0],
-            "scaledValueOfAdditionalParameterForReferencePeriod": [sot, efi_order],
-        }
-        template_sot.set(grib_set)
-    else:
-        raise Exception(f"Unsupported GRIB edition {edition}")
-    return template_sot
-
-
-def efi_sot(
+def compute_indices(
     cfg: ExtremeConfig,
     param: ExtremeParamConfig,
     recovery: Recovery,
-    template_filename: str,
-    window_id: str,
-    accum: Accumulator,
-):
-    with ResourceMeter(f"Window {window_id}, computing EFI/SOT"):
-        message_template = (
-            template_filename
-            if isinstance(template_filename, eccodes.highlevel.message.GRIBMessage)
-            else common.io.read_template(template_filename)
-        )
-
-        clim, template_clim = read_clim(cfg, param.clim, accum)
-=======
-def compute_indices(
-    cfg: ConfigExtreme,
-    param: ExtremeParamConfig,
-    recovery: common.Recovery,
     message_template: eccodes.GRIBMessage,
     window_id: str,
     accum: Accumulator,
 ):
     with ResourceMeter(f"Window {window_id}, computing indices"):
-        clim, template_clim = read_clim(cfg, param, accum)
->>>>>>> c5fb2096
+        clim, template_clim = read_clim(cfg, param.clim, accum)
         print(f"Climatology array: {clim.shape}")
 
         template_extreme = extreme_template(
@@ -305,65 +72,16 @@
         ens = accum.values
         assert ens is not None
 
-<<<<<<< HEAD
-        if message_template.get("type") in ["cf", "fc"]:
-            efi_control = extreme.efi(clim, ens[:1, :], param.eps)
-            template_efi = efi_template_control(template_extreme)
-            common.io.write_grib(cfg.outputs.efi.target, template_efi, efi_control)
-
-        efi = extreme.efi(clim, ens, param.eps)
-        template_efi = efi_template(template_extreme)
-        common.io.write_grib(cfg.outputs.efi.target, template_efi, efi)
-        cfg.outputs.efi.target.flush()
-
-        sot = {}
-        for perc in param.sot:
-            sot[perc] = extreme.sot(clim, ens, perc, param.eps)
-            template_sot = sot_template(template_extreme, perc)
-            common.io.write_grib(cfg.outputs.sot.target, template_sot, sot[perc])
-        cfg.outputs.sot.target.flush()
-
-        recovery.add_checkpoint(param=param.name, window=window_id)
-=======
         for name, index in param.indices.items():
-            target = cfg.targets[name]
+            target = getattr(cfg.outputs, name).target
             index.compute(clim, ens, target, message_template, template_extreme)
             target.flush()
 
-        recovery.add_checkpoint(param.name, window_id)
->>>>>>> c5fb2096
+        recovery.add_checkpoint(param=param.name, window=window_id)
 
 
 def main():
     sys.stdout.reconfigure(line_buffering=True)
-<<<<<<< HEAD
-=======
-    signal.signal(signal.SIGTERM, sigterm_handler)
-
-    parser = common.default_parser(
-        "Compute extreme indices from forecast and climatology"
-    )
-    parser.add_argument("--in-ens", required=True, help="Source for forecast")
-    parser.add_argument("--in-clim", required=True, help="Source for climatology")
-    for index in SUPPORTED_INDICES:
-        parser.add_argument(
-            f"--out-{index}", default="null:", help=f"Target for {index.upper()}"
-        )
-    args = parser.parse_args(args)
-    cfg = ConfigExtreme(args)
-    recovery = common.Recovery(cfg.root_dir, args.config, cfg.fc_date, args.recover)
-    last_checkpoint = recovery.last_checkpoint()
-    executor = (
-        SynchronousExecutor()
-        if cfg.n_par_compute == 1
-        else QueueingExecutor(
-            cfg.n_par_compute,
-            cfg.window_queue_size,
-            initializer=signal.signal,
-            initargs=(signal.SIGTERM, signal.SIG_DFL),
-        )
-    )
->>>>>>> c5fb2096
 
     cfg = Conflator(app_name="pproc-extreme", model=ExtremeConfig).load()
     cfg.print()
@@ -389,37 +107,21 @@
 
             print(f"Recovery: param {param.name} starting from step {new_start}")
 
-<<<<<<< HEAD
+            indices_partial = functools.partial(compute_indices, cfg, param, recovery)
             requester = ParamRequester(
                 param, cfg.sources, cfg.total_fields, "fc"
             )
-            efi_partial = functools.partial(efi_sot, cfg, param, recovery)
-            for keys, data in parallel_data_retrieval(
+            for keys, retrieved_data in parallel_data_retrieval(
                 cfg.parallelisation.n_par_read,
                 window_manager.dims,
                 [requester],
-                cfg.parallelisation.n_par_compute > 1,
-            ):
-                step = keys["step"]
-                with ResourceMeter(f"Process step {step}"):
-                    template, ens = data[0]
-                    assert ens.ndim == 2
-=======
-            indices_partial = functools.partial(compute_indices, cfg, param, recovery)
-            for keys, retrieved_data in parallel_data_retrieval(
-                cfg.n_par_read,
-                window_manager.dims,
-                [requester],
-                initializer=signal.signal,
-                initargs=(signal.SIGTERM, signal.SIG_DFL),
             ):
                 step = keys["step"]
                 with ResourceMeter(f"Process step {step}"):
                     metadata, data = retrieved_data[0]
                     assert data.ndim == 2
->>>>>>> c5fb2096
 
-                    completed_windows = window_manager.update_windows(keys, ens)
+                    completed_windows = window_manager.update_windows(keys, data)
                     for window_id, accum in completed_windows:
                         executor.submit(indices_partial, metadata[0], window_id, accum)
 
