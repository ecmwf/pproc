#!/usr/bin/env python3
#
# (C) Copyright 1996- ECMWF.
#
# This software is licensed under the terms of the Apache Licence Version 2.0
# which can be obtained at http://www.apache.org/licenses/LICENSE-2.0.
#
# In applying this licence, ECMWF does not waive the privileges and immunities
# granted to it by virtue of its status as an intergovernmental organisation nor
# does it submit to any jurisdiction.


import sys
from datetime import datetime
import functools
import signal
from typing import Dict, Any

import eccodes
from earthkit.meteo import extreme
from meters import ResourceMeter
from pproc import common
from pproc.common.grib_helpers import construct_message
from pproc.common import parallel
from pproc.common.window_manager import WindowManager
from pproc.common.recovery import Recovery
from pproc.common.parameter import create_parameter
from pproc.common.parallel import (
    SynchronousExecutor,
    QueueingExecutor,
    parallel_data_retrieval,
    sigterm_handler,
)
from pproc.common.param_requester import ParamConfig, ParamRequester
from pproc.signi.clim import retrieve_clim


class ExtremeParamConfig(ParamConfig):
    def __init__(
        self, name: str, options: Dict[str, Any], overrides: Dict[str, Any] = {}
    ):
        options = options.copy()
        clim_options = options.pop("clim")
        super().__init__(name, options, overrides)
        self.clim_param = ParamConfig(f"clim_{name}", clim_options)
        self.eps = float(options["eps"])
        self.sot = list(map(int, options["sot"]))


class ConfigExtreme(common.Config):
    def __init__(self, args):
        super().__init__(args)

        self.fc_date = datetime.strptime(str(self.options["fc_date"]), "%Y%m%d%H")
        self.members = self.options.get("num_members", 51)
        self.total_fields = self.options.get("total_fields", self.members)
        self.n_par_compute = self.options.get("n_par_compute", 1)
        self.n_par_read = self.options.get("n_par_read", 1)
        self.window_queue_size = self.options.get("queue_size", self.n_par_compute)

        self.root_dir = self.options["root_dir"]
        self.out_keys = self.options.get("out_keys", {})

        self.sources = self.options.get("sources", {})

        self.steps = self.options.get("steps", [])
        self.windows = self.options.get("windows", [])

        self.parameters = [
            ExtremeParamConfig(pname, popt, overrides=self.override_input)
            for pname, popt in self.options["parameters"].items()
        ]
        self.clim_loc = args.in_clim

        for attr in ["out_efi", "out_sot"]:
            location = getattr(args, attr)
            target = common.io.target_from_location(
                location, overrides=self.override_output
            )
            if self.n_par_compute > 1:
                target.enable_parallel(parallel)
            if args.recover:
                target.enable_recovery()
            self.__setattr__(attr, target)


def read_clim(config: ConfigExtreme, param: ExtremeParamConfig, accum, n_clim=101):
    grib_keys = accum.grib_keys()
    clim_step = grib_keys.get("stepRange", grib_keys.get("step", None))
    in_keys = param.clim_param._in_keys
    in_keys["quantile"] = ["{}:100".format(i) for i in range(n_clim)]
    step = in_keys.get("step", {}).get(clim_step, clim_step)
    clim_accum, clim_template = retrieve_clim(
        param.clim_param,
        config.sources,
        config.clim_loc,
        1,
        n_clim,
        index_func=lambda x: int(x.get("quantile").split(":")[0]),
        step=step,
    )
    if not isinstance(clim_template, eccodes.GRIBMessage):
        clim_template = common.io.read_template(clim_template)
    return clim_accum.values, clim_template


def extreme_template(accum, template_fc, template_clim):

    template_ext = construct_message(template_fc, accum.grib_keys())
    grib_keys = {}

    edition = template_ext["edition"]
    clim_edition = template_clim["edition"]
    if edition == 1 and clim_edition == 1:
        # EFI specific stuff
        if int(template_ext["timeRangeIndicator"]) == 3:
            if template_ext["numberIncludedInAverage"] == 0:
                grib_keys["numberIncludedInAverage"] = len(accum)
            grib_keys["numberMissingFromAveragesOrAccumulations"] = 0

        # set clim keys
        clim_keys = [
            "versionNumberOfExperimentalSuite",
            "implementationDateOfModelCycle",
            "numberOfReforecastYearsInModelClimate",
            "numberOfDaysInClimateSamplingWindow",
            "sampleSizeOfModelClimate",
            "versionOfModelClimate",
        ]
        for key in clim_keys:
            grib_keys[key] = template_clim[key]

        # set fc keys
        fc_keys = [
            "date",
            "subCentre",
            "totalNumber",
        ]
        for key in fc_keys:
            grib_keys[key] = template_fc[key]
    elif edition == 2 and clim_edition == 2:
        clim_keys = [
            "typeOfReferenceDataset",
            "yearOfStartOfReferencePeriod",
            "dayOfStartOfReferencePeriod",
            "monthOfStartOfReferencePeriod",
            "hourOfStartOfReferencePeriod",
            "minuteOfStartOfReferencePeriod",
            "secondOfStartOfReferencePeriod",
            "sampleSizeOfReferencePeriod",
            "numberOfReferencePeriodTimeRanges",
            "typeOfStatisticalProcessingForTimeRangeForReferencePeriod",
            "indicatorOfUnitForTimeRangeForReferencePeriod",
            "lengthOfTimeRangeForReferencePeriod",
        ]
        grib_keys.update(
            {
                "productDefinitionTemplateNumber": 105,
                **{key: template_clim[key] for key in clim_keys},
            }
        )
    else:
        raise Exception(
            f"Unsupported GRIB edition {edition} and clim edition {clim_edition}"
        )

    template_ext.set(grib_keys)
    return template_ext


def efi_template(template):
    template_efi = template.copy()
    template_efi["marsType"] = 27

    edition = template_efi["edition"]
    if edition == 1:
        template_efi["efiOrder"] = 0
        template_efi["number"] = 0
    elif edition == 2:
        grib_set = {"typeOfRelationToReferenceDataset": 20, "typeOfProcessedData": 5}
        template_efi.set(grib_set)
    else:
        raise Exception(f"Unsupported GRIB edition {edition}")
    return template_efi


def efi_template_control(template):
    template_efi = template.copy()
    template_efi["marsType"] = 28

    edition = template_efi["edition"]
    if edition == 1:
        template_efi["efiOrder"] = 0
        template_efi["totalNumber"] = 1
        template_efi["number"] = 0
    elif edition == 2:
        grib_set = {"typeOfRelationToReferenceDataset": 20, "typeOfProcessedData": 3}
        template_efi.set(grib_set)
    else:
        raise Exception(f"Unsupported GRIB edition {edition}")
    return template_efi


def sot_template(template, sot):
    template_sot = template.copy()
    template_sot["marsType"] = 38

    if sot == 90:
        efi_order = 99
    elif sot == 10:
        efi_order = 1
    else:
        raise Exception(
            f"SOT value '{sot}' not supported in template! Only accepting 10 and 90"
        )
    edition = template_sot["edition"]
    if edition == 1:
        template_sot["number"] = sot
        template_sot["efiOrder"] = efi_order
    elif edition == 2:
        grib_set = {
            "typeOfRelationToReferenceDataset": 21,
            "typeOfProcessedData": 5,
            "numberOfAdditionalParametersForReferencePeriod": 2,
            "scaleFactorOfAdditionalParameterForReferencePeriod": [0, 0],
            "scaledValueOfAdditionalParameterForReferencePeriod": [sot, efi_order],
        }
        template_sot.set(grib_set)
    else:
        raise Exception(f"Unsupported GRIB edition {edition}")
    return template_sot


def efi_sot(cfg, param, recovery, template_filename, window_id, accum):
    with ResourceMeter(f"Window {window_id}, computing EFI/SOT"):
        message_template = (
            template_filename
            if isinstance(template_filename, eccodes.highlevel.message.GRIBMessage)
            else common.io.read_template(template_filename)
        )

        clim, template_clim = read_clim(cfg, param, accum)
        print(f"Climatology array: {clim.shape}")

        template_extreme = extreme_template(accum, message_template, template_clim)

        ens = accum.values
        assert ens is not None

        if message_template.get("type") in ["cf", "fc"]:
            efi_control = extreme.efi(clim, ens[:1, :], param.eps)
            template_efi = efi_template_control(template_extreme)
            common.write_grib(cfg.out_efi, template_efi, efi_control)

        efi = extreme.efi(clim, ens, param.eps)
        template_efi = efi_template(template_extreme)
        common.write_grib(cfg.out_efi, template_efi, efi)
        cfg.out_efi.flush()

        sot = {}
        for perc in param.sot:
            sot[perc] = extreme.sot(clim, ens, perc, param.eps)
            template_sot = sot_template(template_extreme, perc)
            common.write_grib(cfg.out_sot, template_sot, sot[perc])
        cfg.out_sot.flush()

        recovery.add_checkpoint(param=param.name, window=window_id)


def main(args=None):
    sys.stdout.reconfigure(line_buffering=True)
    signal.signal(signal.SIGTERM, sigterm_handler)

    parser = common.default_parser("Compute EFI and SOT from forecast and climatology")
    parser.add_argument("--in-ens", required=True, help="Source for forecast")
    parser.add_argument("--in-clim", required=True, help="Source for climatology")
    parser.add_argument("--out-efi", required=True, help="Target for EFI")
    parser.add_argument("--out-sot", required=True, help="Target for SOT")
    args = parser.parse_args(args)
    cfg = ConfigExtreme(args)
    recovery = Recovery(cfg.root_dir, cfg.options, args.recover)
    executor = (
        SynchronousExecutor()
        if cfg.n_par_compute == 1
        else QueueingExecutor(
            cfg.n_par_compute,
            cfg.window_queue_size,
            initializer=signal.signal,
            initargs=(signal.SIGTERM, signal.SIG_DFL),
        )
    )

    with executor:
<<<<<<< HEAD
        for param_name, param_cfg in sorted(cfg.options["parameters"].items()):
            param = create_parameter(
                param_name,
                cfg.fc_date,
                cfg.global_input_cfg,
                param_cfg,
                cfg.members,
                cfg.override_input,
            )
            window_manager = WindowManager(param_cfg, cfg.global_output_cfg)
            efi_vars = ExtremeVariables(param_cfg)

            checkpointed_windows = [
                x["window"] for x in recovery.computed(param=param_name)
            ]
            new_start = window_manager.delete_windows(checkpointed_windows)
            if new_start is None:
                print(f"Recovery: skipping completed param {param_name}")
                continue

            print(f"Recovery: param {param_name} starting from step {new_start}")
=======
        for param in cfg.parameters:
            requester = ParamRequester(
                param, cfg.sources, args.in_ens, cfg.members, cfg.total_fields
            )
            window_manager = common.WindowManager(
                param.window_config(cfg.windows, cfg.steps),
                param.out_keys(cfg.out_keys),
            )
            if last_checkpoint:
                if param.name not in last_checkpoint:
                    print(f"Recovery: skipping completed param {param.name}")
                    continue
                checkpointed_windows = [
                    recovery.checkpoint_identifiers(x)[1]
                    for x in recovery.checkpoints
                    if param.name in x
                ]
                new_start = window_manager.delete_windows(checkpointed_windows)
                print(f"Recovery: param {param.name} looping from step {new_start}")
                last_checkpoint = None  # All remaining params have not been run
>>>>>>> 76c8ff13

            efi_partial = functools.partial(efi_sot, cfg, param, recovery)
            for keys, retrieved_data in parallel_data_retrieval(
                cfg.n_par_read,
                window_manager.dims,
                [requester],
                cfg.n_par_compute > 1,
                initializer=signal.signal,
                initargs=(signal.SIGTERM, signal.SIG_DFL),
            ):
                step = keys["step"]
                with ResourceMeter(f"Process step {step}"):
                    template, data = retrieved_data[0]
                    assert data.ndim == 2

                    completed_windows = window_manager.update_windows(keys, data)
                    for window_id, accum in completed_windows:
                        executor.submit(efi_partial, template, window_id, accum)

            executor.wait()

        recovery.clean_file()


if __name__ == "__main__":
    main()<|MERGE_RESOLUTION|>--- conflicted
+++ resolved
@@ -24,7 +24,6 @@
 from pproc.common import parallel
 from pproc.common.window_manager import WindowManager
 from pproc.common.recovery import Recovery
-from pproc.common.parameter import create_parameter
 from pproc.common.parallel import (
     SynchronousExecutor,
     QueueingExecutor,
@@ -250,18 +249,18 @@
         if message_template.get("type") in ["cf", "fc"]:
             efi_control = extreme.efi(clim, ens[:1, :], param.eps)
             template_efi = efi_template_control(template_extreme)
-            common.write_grib(cfg.out_efi, template_efi, efi_control)
+            common.io.write_grib(cfg.out_efi, template_efi, efi_control)
 
         efi = extreme.efi(clim, ens, param.eps)
         template_efi = efi_template(template_extreme)
-        common.write_grib(cfg.out_efi, template_efi, efi)
+        common.io.write_grib(cfg.out_efi, template_efi, efi)
         cfg.out_efi.flush()
 
         sot = {}
         for perc in param.sot:
             sot[perc] = extreme.sot(clim, ens, perc, param.eps)
             template_sot = sot_template(template_extreme, perc)
-            common.write_grib(cfg.out_sot, template_sot, sot[perc])
+            common.io.write_grib(cfg.out_sot, template_sot, sot[perc])
         cfg.out_sot.flush()
 
         recovery.add_checkpoint(param=param.name, window=window_id)
@@ -291,29 +290,6 @@
     )
 
     with executor:
-<<<<<<< HEAD
-        for param_name, param_cfg in sorted(cfg.options["parameters"].items()):
-            param = create_parameter(
-                param_name,
-                cfg.fc_date,
-                cfg.global_input_cfg,
-                param_cfg,
-                cfg.members,
-                cfg.override_input,
-            )
-            window_manager = WindowManager(param_cfg, cfg.global_output_cfg)
-            efi_vars = ExtremeVariables(param_cfg)
-
-            checkpointed_windows = [
-                x["window"] for x in recovery.computed(param=param_name)
-            ]
-            new_start = window_manager.delete_windows(checkpointed_windows)
-            if new_start is None:
-                print(f"Recovery: skipping completed param {param_name}")
-                continue
-
-            print(f"Recovery: param {param_name} starting from step {new_start}")
-=======
         for param in cfg.parameters:
             requester = ParamRequester(
                 param, cfg.sources, args.in_ens, cfg.members, cfg.total_fields
@@ -322,19 +298,15 @@
                 param.window_config(cfg.windows, cfg.steps),
                 param.out_keys(cfg.out_keys),
             )
-            if last_checkpoint:
-                if param.name not in last_checkpoint:
-                    print(f"Recovery: skipping completed param {param.name}")
-                    continue
-                checkpointed_windows = [
-                    recovery.checkpoint_identifiers(x)[1]
-                    for x in recovery.checkpoints
-                    if param.name in x
-                ]
-                new_start = window_manager.delete_windows(checkpointed_windows)
-                print(f"Recovery: param {param.name} looping from step {new_start}")
-                last_checkpoint = None  # All remaining params have not been run
->>>>>>> 76c8ff13
+            checkpointed_windows = [
+                x["window"] for x in recovery.computed(param=param.name)
+            ]
+            new_start = window_manager.delete_windows(checkpointed_windows)
+            if new_start is None:
+                print(f"Recovery: skipping completed param {param.name}")
+                continue
+
+            print(f"Recovery: param {param.name} starting from step {new_start}")
 
             efi_partial = functools.partial(efi_sot, cfg, param, recovery)
             for keys, retrieved_data in parallel_data_retrieval(
